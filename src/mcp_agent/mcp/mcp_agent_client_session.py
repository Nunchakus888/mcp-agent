"""
A derived client session for the MCP Agent framework.
It adds logging and supports sampling requests.
"""

from datetime import timedelta
from typing import Any, Callable, Optional, TYPE_CHECKING
from opentelemetry import trace
<<<<<<< HEAD
=======
from opentelemetry.propagate import inject

>>>>>>> f2e5e8d5

from anyio.streams.memory import MemoryObjectReceiveStream, MemoryObjectSendStream
from mcp import ClientNotification, ClientRequest, ClientSession
from mcp.shared.session import (
    ReceiveResultT,
    ReceiveNotificationT,
    RequestId,
    SendResultT,
    ProgressFnT,
)

from mcp.shared.context import RequestContext
from mcp.shared.message import ClientMessageMetadata

from mcp.client.session import (
    ListRootsFnT,
    LoggingFnT,
    MessageHandlerFnT,
    SamplingFnT,
)

from mcp.types import (
    CallToolRequestParams,
    CreateMessageRequest,
    CreateMessageRequestParams,
    CreateMessageResult,
    GetPromptRequestParams,
    ErrorData,
    Implementation,
    JSONRPCMessage,
    ServerRequest,
    TextContent,
    ListRootsResult,
    NotificationParams,
    RequestParams,
    Root,
)

from mcp_agent.config import MCPServerSettings
from mcp_agent.core.context_dependent import ContextDependent
from mcp_agent.logging.logger import get_logger
from mcp_agent.tracing.semconv import (
    MCP_METHOD_NAME,
    MCP_PROMPT_NAME,
    MCP_REQUEST_ARGUMENT_KEY,
    MCP_REQUEST_ID,
    MCP_SESSION_ID,
    MCP_TOOL_NAME,
)
<<<<<<< HEAD
from mcp_agent.tracing.telemetry import record_attributes
=======
from mcp_agent.tracing.telemetry import get_tracer, record_attributes
>>>>>>> f2e5e8d5

if TYPE_CHECKING:
    from mcp_agent.core.context import Context

logger = get_logger(__name__)


class MCPAgentClientSession(ClientSession, ContextDependent):
    """
    MCP Agent framework acts as a client to the servers providing tools/resources/prompts for the agent workloads.
    This is a simple client session for those server connections, and supports
        - handling sampling requests
        - notifications
        - MCP root configuration

    Developers can extend this class to add more custom functionality as needed
    """

    def __init__(
        self,
        read_stream: MemoryObjectReceiveStream[JSONRPCMessage | Exception],
        write_stream: MemoryObjectSendStream[JSONRPCMessage],
        read_timeout_seconds: timedelta | None = None,
        sampling_callback: SamplingFnT | None = None,
        list_roots_callback: ListRootsFnT | None = None,
        logging_callback: LoggingFnT | None = None,
        message_handler: MessageHandlerFnT | None = None,
        client_info: Implementation | None = None,
        context: Optional["Context"] = None,
    ):
        ContextDependent.__init__(self, context=context)

        if sampling_callback is None:
            sampling_callback = self._handle_sampling_callback
        if list_roots_callback is None:
            list_roots_callback = self._handle_list_roots_callback

        ClientSession.__init__(
            self,
            read_stream=read_stream,
            write_stream=write_stream,
            read_timeout_seconds=read_timeout_seconds,
            sampling_callback=sampling_callback,
            list_roots_callback=list_roots_callback,
            logging_callback=logging_callback,
            message_handler=message_handler,
            client_info=client_info,
        )

        self.server_config: Optional[MCPServerSettings] = None

        # Session ID handling for Streamable HTTP transport
        self._get_session_id_callback: Optional[Callable[[], str | None]] = None

    def set_session_id_callback(self, callback: Callable[[], str | None]) -> None:
        """
        Set the callback for retrieving the session ID.
        This is used by transports that support session IDs, like Streamable HTTP.

        Args:
            callback: A function that returns the current session ID or None
        """
        self._get_session_id_callback = callback
        logger.debug("Session ID callback set")

    def get_session_id(self) -> str | None:
        """
        Get the current session ID if available for this session's transport.

        Returns:
            The session ID if available, None otherwise
        """
        if self._get_session_id_callback:
            session_id = self._get_session_id_callback()
            logger.debug(f"Retrieved session ID: {session_id}")
            return session_id
        return None

    async def send_request(
        self,
        request: ClientRequest,
        result_type: type[ReceiveResultT],
        request_read_timeout_seconds: timedelta | None = None,
        metadata: ClientMessageMetadata = None,
        progress_callback: ProgressFnT | None = None,
    ) -> ReceiveResultT:
        logger.debug("send_request: request=", data=request.model_dump())
<<<<<<< HEAD

        tracer = self.context.tracer or trace.get_tracer("mcp-agent")
        with tracer.start_as_current_span(
            f"{self.__class__.__name__}.send_request", kind=trace.SpanKind.CLIENT
        ) as span:
            span.set_attribute(MCP_SESSION_ID, self.get_session_id() or "unknown")
            span.set_attribute("result_type", str(result_type))
            span.set_attribute(MCP_METHOD_NAME, request.root.method)

            params = request.root.params
            if params:
                if isinstance(params, GetPromptRequestParams):
                    span.set_attribute(MCP_PROMPT_NAME, params.name)
                    record_attributes(
                        span, params.arguments or {}, MCP_REQUEST_ARGUMENT_KEY
                    )
                elif isinstance(params, CallToolRequestParams):
                    span.set_attribute(MCP_TOOL_NAME, params.name)
                    record_attributes(
                        span, params.arguments or {}, MCP_REQUEST_ARGUMENT_KEY
                    )
                else:
                    record_attributes(
                        span, params.model_dump(), MCP_REQUEST_ARGUMENT_KEY
                    )

            if metadata and metadata.resumption_token:
                span.set_attribute(
                    "metadata.resumption_token", metadata.resumption_token
                )
            if request_read_timeout_seconds is not None:
                span.set_attribute(
                    "request_read_timeout_seconds", str(request_read_timeout_seconds)
                )

=======
        tracer = get_tracer(self.context)
        with tracer.start_as_current_span(
            f"{self.__class__.__name__}.send_request", kind=trace.SpanKind.CLIENT
        ) as span:
            if self.context.tracing_enabled:
                span.set_attribute(MCP_SESSION_ID, self.get_session_id() or "unknown")
                span.set_attribute("result_type", str(result_type))
                span.set_attribute(MCP_METHOD_NAME, request.root.method)

                params = request.root.params
                if params:
                    if isinstance(params, GetPromptRequestParams):
                        span.set_attribute(MCP_PROMPT_NAME, params.name)
                        record_attributes(
                            span, params.arguments or {}, MCP_REQUEST_ARGUMENT_KEY
                        )
                    elif isinstance(params, CallToolRequestParams):
                        span.set_attribute(MCP_TOOL_NAME, params.name)
                        record_attributes(
                            span, params.arguments or {}, MCP_REQUEST_ARGUMENT_KEY
                        )
                    else:
                        record_attributes(
                            span, params.model_dump(), MCP_REQUEST_ARGUMENT_KEY
                        )

                # Propagate trace context in request.params._meta
                trace_headers = {}
                inject(trace_headers)
                if "traceparent" in trace_headers or "tracestate" in trace_headers:
                    if params is None:
                        params = RequestParams()
                    if params.meta is None:
                        params.meta = RequestParams.Meta()
                    if "traceparent" in trace_headers:
                        params.meta.traceparent = trace_headers["traceparent"]
                    if "tracestate" in trace_headers:
                        params.meta.tracestate = trace_headers["tracestate"]
                    request.root.params = params

                if metadata and metadata.resumption_token:
                    span.set_attribute(
                        "metadata.resumption_token", metadata.resumption_token
                    )
                if request_read_timeout_seconds is not None:
                    span.set_attribute(
                        "request_read_timeout_seconds",
                        str(request_read_timeout_seconds),
                    )

>>>>>>> f2e5e8d5
            try:
                result = await super().send_request(
                    request,
                    result_type,
                    request_read_timeout_seconds,
                    metadata,
                    progress_callback,
                )
<<<<<<< HEAD
                logger.debug("send_request: response=", data=result.model_dump())
                record_attributes(span, result.model_dump(), "result")
=======
                res_data = result.model_dump()
                logger.debug("send_request: response=", data=res_data)

                if self.context.tracing_enabled:
                    record_attributes(span, res_data, "result")

>>>>>>> f2e5e8d5
                return result
            except Exception as e:
                logger.error(f"send_request failed: {e}")
                raise

    async def send_notification(
        self,
        notification: ClientNotification,
        related_request_id: RequestId | None = None,
    ) -> None:
        logger.debug("send_notification:", data=notification.model_dump())
<<<<<<< HEAD

        tracer = self.context.tracer or trace.get_tracer("mcp-agent")
        with tracer.start_as_current_span(
            f"{self.__class__.__name__}.send_notification", kind=trace.SpanKind.CLIENT
        ) as span:
            span.set_attribute(MCP_SESSION_ID, self.get_session_id() or "unknown")
            span.set_attribute(MCP_METHOD_NAME, notification.root.method)
            if related_request_id:
                span.set_attribute(MCP_REQUEST_ID, str(related_request_id))
            if notification.root.params:
                record_attributes(
                    span, notification.root.parms.model_dump(), MCP_REQUEST_ARGUMENT_KEY
                )
=======
        tracer = get_tracer(self.context)
        with tracer.start_as_current_span(
            f"{self.__class__.__name__}.send_notification", kind=trace.SpanKind.CLIENT
        ) as span:
            if self.context.tracing_enabled:
                span.set_attribute(MCP_SESSION_ID, self.get_session_id() or "unknown")
                span.set_attribute(MCP_METHOD_NAME, notification.root.method)
                if related_request_id:
                    span.set_attribute(MCP_REQUEST_ID, str(related_request_id))

                params = notification.root.params
                if params:
                    record_attributes(
                        span,
                        params.model_dump(),
                        MCP_REQUEST_ARGUMENT_KEY,
                    )

                # Propagate trace context in request.params._meta
                trace_headers = {}
                inject(trace_headers)
                if "traceparent" in trace_headers or "tracestate" in trace_headers:
                    if params is None:
                        params = NotificationParams()
                    if params.meta is None:
                        params.meta = NotificationParams.Meta()
                    if "traceparent" in trace_headers:
                        params.meta.traceparent = trace_headers["traceparent"]
                    if "tracestate" in trace_headers:
                        params.meta.tracestate = trace_headers["tracestate"]
                    notification.root.params = params

>>>>>>> f2e5e8d5
            try:
                return await super().send_notification(notification, related_request_id)
            except Exception as e:
                logger.error("send_notification failed", data=e)
                raise

    async def _send_response(
        self, request_id: RequestId, response: SendResultT | ErrorData
    ) -> None:
        logger.debug(
            f"send_response: request_id={request_id}, response=",
            data=response.model_dump(),
        )
        return await super()._send_response(request_id, response)

    async def _received_notification(self, notification: ReceiveNotificationT) -> None:
        """
        Can be overridden by subclasses to handle a notification without needing
        to listen on the message stream.
        """
        logger.info(
            "_received_notification: notification=",
            data=notification.model_dump(),
        )
        return await super()._received_notification(notification)

    async def send_progress_notification(
        self,
        progress_token: str | int,
        progress: float,
        total: float | None = None,
        message: str | None = None,
    ) -> None:
        """
        Sends a progress notification for a request that is currently being
        processed.
        """
        logger.debug(
<<<<<<< HEAD
            "send_progress_notification: progress_token={progress_token}, progress={progress}, total={total}, message={message}"
        )

        tracer = self.context.tracer or trace.get_tracer("mcp-agent")
=======
            f"send_progress_notification: progress_token={progress_token}, progress={progress}, total={total}, message={message}"
        )

        tracer = get_tracer(self.context)
>>>>>>> f2e5e8d5
        with tracer.start_as_current_span(
            f"{self.__class__.__name__}.send_progress_notification",
            kind=trace.SpanKind.CLIENT,
        ) as span:
<<<<<<< HEAD
            span.set_attribute(MCP_SESSION_ID, self.get_session_id() or "unknown")
            span.set_attribute(MCP_METHOD_NAME, "notifications/progress")
            span.set_attribute("progress_token", progress_token)
            span.set_attribute("progress", progress)
            if total is not None:
                span.set_attribute("total", total)
            if message:
                span.set_attribute("message", message)
=======
            if self.context.tracing_enabled:
                span.set_attribute(MCP_SESSION_ID, self.get_session_id() or "unknown")
                span.set_attribute(MCP_METHOD_NAME, "notifications/progress")
                span.set_attribute("progress_token", progress_token)
                span.set_attribute("progress", progress)
                if total is not None:
                    span.set_attribute("total", total)
                if message:
                    span.set_attribute("message", message)
>>>>>>> f2e5e8d5

            return await super().send_progress_notification(
                progress_token=progress_token,
                progress=progress,
                total=total,
                message=message,
            )

    async def _handle_sampling_callback(
        self,
        context: RequestContext["ClientSession", Any],
        params: CreateMessageRequestParams,
    ) -> CreateMessageResult | ErrorData:
        logger.info("Handling sampling request: %s", params)
        config = self.context.config
        server_session = self.context.upstream_session
        if server_session is None:
            # TODO: saqadri - consider whether we should be handling the sampling request here as a client
            logger.warning(
                "Error: No upstream client available for sampling requests. Request:",
                data=params,
            )
            try:
                from anthropic import AsyncAnthropic

                client = AsyncAnthropic(api_key=config.anthropic.api_key)

                response = await client.messages.create(
                    model="claude-3-sonnet-20240229",
                    max_tokens=params.maxTokens,
                    messages=[
                        {
                            "role": m.role,
                            "content": m.content.text
                            if hasattr(m.content, "text")
                            else m.content.data,
                        }
                        for m in params.messages
                    ],
                    system=getattr(params, "systemPrompt", None),
                    temperature=getattr(params, "temperature", 0.7),
                    stop_sequences=getattr(params, "stopSequences", None),
                )

                return CreateMessageResult(
                    model="claude-3-sonnet-20240229",
                    role="assistant",
                    content=TextContent(type="text", text=response.content[0].text),
                )
            except Exception as e:
                logger.error(f"Error handling sampling request: {e}")
                return ErrorData(code=-32603, message=str(e))
        else:
            try:
                # If a server_session is available, we'll pass-through the sampling request to the upstream client
                result = await server_session.send_request(
                    request=ServerRequest(
                        CreateMessageRequest(
                            method="sampling/createMessage", params=params
                        )
                    ),
                    result_type=CreateMessageResult,
                )

                # Pass the result from the upstream client back to the server. We just act as a pass-through client here.
                return result
            except Exception as e:
                return ErrorData(code=-32603, message=str(e))

    async def _handle_list_roots_callback(
        self,
        context: RequestContext["ClientSession", Any],
    ) -> ListRootsResult | ErrorData:
        # Handle list_roots request by returning configured roots
        if hasattr(self, "server_config") and self.server_config.roots:
            roots = [
                Root(
                    uri=root.server_uri_alias or root.uri,
                    name=root.name,
                )
                for root in self.server_config.roots
            ]

            return ListRootsResult(roots=roots)
        else:
            return ListRootsResult(roots=[])<|MERGE_RESOLUTION|>--- conflicted
+++ resolved
@@ -6,11 +6,8 @@
 from datetime import timedelta
 from typing import Any, Callable, Optional, TYPE_CHECKING
 from opentelemetry import trace
-<<<<<<< HEAD
-=======
 from opentelemetry.propagate import inject
 
->>>>>>> f2e5e8d5
 
 from anyio.streams.memory import MemoryObjectReceiveStream, MemoryObjectSendStream
 from mcp import ClientNotification, ClientRequest, ClientSession
@@ -60,11 +57,7 @@
     MCP_SESSION_ID,
     MCP_TOOL_NAME,
 )
-<<<<<<< HEAD
-from mcp_agent.tracing.telemetry import record_attributes
-=======
 from mcp_agent.tracing.telemetry import get_tracer, record_attributes
->>>>>>> f2e5e8d5
 
 if TYPE_CHECKING:
     from mcp_agent.core.context import Context
@@ -152,43 +145,6 @@
         progress_callback: ProgressFnT | None = None,
     ) -> ReceiveResultT:
         logger.debug("send_request: request=", data=request.model_dump())
-<<<<<<< HEAD
-
-        tracer = self.context.tracer or trace.get_tracer("mcp-agent")
-        with tracer.start_as_current_span(
-            f"{self.__class__.__name__}.send_request", kind=trace.SpanKind.CLIENT
-        ) as span:
-            span.set_attribute(MCP_SESSION_ID, self.get_session_id() or "unknown")
-            span.set_attribute("result_type", str(result_type))
-            span.set_attribute(MCP_METHOD_NAME, request.root.method)
-
-            params = request.root.params
-            if params:
-                if isinstance(params, GetPromptRequestParams):
-                    span.set_attribute(MCP_PROMPT_NAME, params.name)
-                    record_attributes(
-                        span, params.arguments or {}, MCP_REQUEST_ARGUMENT_KEY
-                    )
-                elif isinstance(params, CallToolRequestParams):
-                    span.set_attribute(MCP_TOOL_NAME, params.name)
-                    record_attributes(
-                        span, params.arguments or {}, MCP_REQUEST_ARGUMENT_KEY
-                    )
-                else:
-                    record_attributes(
-                        span, params.model_dump(), MCP_REQUEST_ARGUMENT_KEY
-                    )
-
-            if metadata and metadata.resumption_token:
-                span.set_attribute(
-                    "metadata.resumption_token", metadata.resumption_token
-                )
-            if request_read_timeout_seconds is not None:
-                span.set_attribute(
-                    "request_read_timeout_seconds", str(request_read_timeout_seconds)
-                )
-
-=======
         tracer = get_tracer(self.context)
         with tracer.start_as_current_span(
             f"{self.__class__.__name__}.send_request", kind=trace.SpanKind.CLIENT
@@ -239,7 +195,6 @@
                         str(request_read_timeout_seconds),
                     )
 
->>>>>>> f2e5e8d5
             try:
                 result = await super().send_request(
                     request,
@@ -248,17 +203,12 @@
                     metadata,
                     progress_callback,
                 )
-<<<<<<< HEAD
-                logger.debug("send_request: response=", data=result.model_dump())
-                record_attributes(span, result.model_dump(), "result")
-=======
                 res_data = result.model_dump()
                 logger.debug("send_request: response=", data=res_data)
 
                 if self.context.tracing_enabled:
                     record_attributes(span, res_data, "result")
 
->>>>>>> f2e5e8d5
                 return result
             except Exception as e:
                 logger.error(f"send_request failed: {e}")
@@ -270,21 +220,6 @@
         related_request_id: RequestId | None = None,
     ) -> None:
         logger.debug("send_notification:", data=notification.model_dump())
-<<<<<<< HEAD
-
-        tracer = self.context.tracer or trace.get_tracer("mcp-agent")
-        with tracer.start_as_current_span(
-            f"{self.__class__.__name__}.send_notification", kind=trace.SpanKind.CLIENT
-        ) as span:
-            span.set_attribute(MCP_SESSION_ID, self.get_session_id() or "unknown")
-            span.set_attribute(MCP_METHOD_NAME, notification.root.method)
-            if related_request_id:
-                span.set_attribute(MCP_REQUEST_ID, str(related_request_id))
-            if notification.root.params:
-                record_attributes(
-                    span, notification.root.parms.model_dump(), MCP_REQUEST_ARGUMENT_KEY
-                )
-=======
         tracer = get_tracer(self.context)
         with tracer.start_as_current_span(
             f"{self.__class__.__name__}.send_notification", kind=trace.SpanKind.CLIENT
@@ -317,7 +252,6 @@
                         params.meta.tracestate = trace_headers["tracestate"]
                     notification.root.params = params
 
->>>>>>> f2e5e8d5
             try:
                 return await super().send_notification(notification, related_request_id)
             except Exception as e:
@@ -356,31 +290,14 @@
         processed.
         """
         logger.debug(
-<<<<<<< HEAD
-            "send_progress_notification: progress_token={progress_token}, progress={progress}, total={total}, message={message}"
-        )
-
-        tracer = self.context.tracer or trace.get_tracer("mcp-agent")
-=======
             f"send_progress_notification: progress_token={progress_token}, progress={progress}, total={total}, message={message}"
         )
 
         tracer = get_tracer(self.context)
->>>>>>> f2e5e8d5
         with tracer.start_as_current_span(
             f"{self.__class__.__name__}.send_progress_notification",
             kind=trace.SpanKind.CLIENT,
         ) as span:
-<<<<<<< HEAD
-            span.set_attribute(MCP_SESSION_ID, self.get_session_id() or "unknown")
-            span.set_attribute(MCP_METHOD_NAME, "notifications/progress")
-            span.set_attribute("progress_token", progress_token)
-            span.set_attribute("progress", progress)
-            if total is not None:
-                span.set_attribute("total", total)
-            if message:
-                span.set_attribute("message", message)
-=======
             if self.context.tracing_enabled:
                 span.set_attribute(MCP_SESSION_ID, self.get_session_id() or "unknown")
                 span.set_attribute(MCP_METHOD_NAME, "notifications/progress")
@@ -390,7 +307,6 @@
                     span.set_attribute("total", total)
                 if message:
                     span.set_attribute("message", message)
->>>>>>> f2e5e8d5
 
             return await super().send_progress_notification(
                 progress_token=progress_token,
