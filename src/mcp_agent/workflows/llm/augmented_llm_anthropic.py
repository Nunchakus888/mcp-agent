--- conflicted
+++ resolved
@@ -159,11 +159,7 @@
                 AnthropicConverter.convert_mixed_messages_to_anthropic(message)
             )
 
-<<<<<<< HEAD
-            response = await self.agent.list_tools()
-=======
             list_tools_result = await self.agent.list_tools()
->>>>>>> 170a1068
             available_tools: List[ToolParam] = [
                 {
                     "name": tool.name,
