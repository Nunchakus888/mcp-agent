--- conflicted
+++ resolved
@@ -236,7 +236,6 @@
             request_params=request_params,
         )
 
-<<<<<<< HEAD
         params = self.get_request_params(request_params)
         model = await self.select_model(params) or "gemini-2.0-flash"
 
@@ -249,24 +248,6 @@
                 response_str=response,
                 model=model,
             ),
-=======
-        client = instructor.from_genai(
-            self.google_client,
-            mode=instructor.Mode.GENAI_STRUCTURED_OUTPUTS,
-            use_async=True,
-        )
-
-        params = self.get_request_params(request_params)
-        model = await self.select_model(params) or "gemini-2.0-flash"
-
-        structured_response = await client.chat.completions.create(
-            model=model,
-            response_model=response_model,
-            system="Convert the provided text into the required response model. Do not change the text or add any additional text. Just convert it into the required response model.",
-            messages=[
-                {"role": "user", "content": response},
-            ],
->>>>>>> abce9bf9
         )
 
         return structured_response
@@ -376,6 +357,7 @@
         structured_response = client.chat.completions.create(
             model=request.model,
             response_model=request.response_model,
+            system="Convert the provided text into the required response model. Do not change the text or add any additional text. Just convert it into the required response model.",
             messages=[
                 {"role": "user", "content": request.response_str},
             ],
