import json
from typing import Any, Iterable, Optional, Type, Union
from azure.ai.inference import ChatCompletionsClient
from azure.ai.inference.models import (
    ChatCompletions,
    ChatResponseMessage,
    UserMessage,
    AssistantMessage,
    ToolMessage,
    DeveloperMessage,
    SystemMessage,
    ChatCompletionsToolDefinition,
    FunctionDefinition,
    CompletionsFinishReason,
    ChatCompletionsToolCall,
    JsonSchemaFormat,
    ContentItem,
    TextContentItem,
    ImageContentItem,
    AudioContentItem,
    ImageUrl,
    ChatRole,
)
from azure.core.credentials import AzureKeyCredential
from azure.identity import DefaultAzureCredential
from opentelemetry import trace

from pydantic import BaseModel

from mcp.types import (
    CallToolRequestParams,
    CallToolRequest,
    EmbeddedResource,
    ImageContent,
    ModelPreferences,
    TextContent,
    TextResourceContents,
)

from mcp_agent.config import AzureSettings
from mcp_agent.executor.workflow_task import workflow_task
from mcp_agent.tracing.semconv import (
    GEN_AI_AGENT_NAME,
    GEN_AI_REQUEST_MODEL,
    GEN_AI_RESPONSE_FINISH_REASONS,
    GEN_AI_USAGE_INPUT_TOKENS,
    GEN_AI_USAGE_OUTPUT_TOKENS,
)
<<<<<<< HEAD
=======
from mcp_agent.tracing.telemetry import get_tracer
>>>>>>> f2e5e8d5
from mcp_agent.utils.common import typed_dict_extras
from mcp_agent.workflows.llm.augmented_llm import (
    AugmentedLLM,
    ModelT,
    MCPMessageParam,
    MCPMessageResult,
    ProviderToMCPConverter,
    RequestParams,
)
from mcp_agent.logging.logger import get_logger

MessageParam = Union[
    SystemMessage, UserMessage, AssistantMessage, ToolMessage, DeveloperMessage
]


class RequestCompletionRequest(BaseModel):
    config: AzureSettings
    payload: dict


class ResponseMessage(ChatResponseMessage):
    """
    A subclass of ChatResponseMessage that makes 'content' to be optional.

    This accommodates cases where the assistant response includes tool calls
    without a textual message, in which 'content' may be None.
    """

    content: Optional[str]


class AzureAugmentedLLM(AugmentedLLM[MessageParam, ResponseMessage]):
    """
    The basic building block of agentic systems is an LLM enhanced with augmentations
    such as retrieval, tools, and memory provided from a collection of MCP servers.
    """

    def __init__(self, *args, **kwargs):
        super().__init__(*args, type_converter=MCPAzureTypeConverter, **kwargs)

        self.provider = "Microsoft Azure"
        # Initialize logger with name if available
        self.logger = get_logger(f"{__name__}.{self.name}" if self.name else __name__)

        self.model_preferences = self.model_preferences or ModelPreferences(
            costPriority=0.3,
            speedPriority=0.4,
            intelligencePriority=0.3,
        )

        # Get default model from config if available
        default_model = "gpt-4o-mini"  # Fallback default

        if self.context.config.azure:
            if hasattr(self.context.config.azure, "default_model"):
                default_model = self.context.config.azure.default_model

        if not self.context.config.azure:
            self.logger.error(
                "Azure configuration not found. Please provide Azure configuration."
            )
            raise ValueError(
                "Azure configuration not found. Please provide Azure configuration."
            )

        self.default_request_params = self.default_request_params or RequestParams(
            model=default_model,
            modelPreferences=self.model_preferences,
            maxTokens=4096,
            systemPrompt=self.instruction,
            parallel_tool_calls=True,
            max_iterations=10,
            use_history=True,
        )

    async def generate(self, message, request_params: RequestParams | None = None):
        """
        Process a query using an LLM and available tools.
        The default implementation uses Azure OpenAI 4o-mini as the LLM.
        Override this method to use a different LLM.
        """
<<<<<<< HEAD
        tracer = self.context.tracer or trace.get_tracer("mcp-agent")
=======
        tracer = get_tracer(self.context)
>>>>>>> f2e5e8d5
        with tracer.start_as_current_span(f"llm_azure.{self.name}.generate") as span:
            span.set_attribute(GEN_AI_AGENT_NAME, self.agent.name)
            self._annotate_span_for_generation_message(span, message)

            messages: list[MessageParam] = []
            responses: list[ResponseMessage] = []

            params = self.get_request_params(request_params)
<<<<<<< HEAD
            AugmentedLLM.annotate_span_with_request_params(span, params)

            if params.use_history:
                messages.extend(self.history.get())

            system_prompt = self.instruction or params.systemPrompt
            if system_prompt and len(messages) == 0:
                messages.append(SystemMessage(content=system_prompt))

            if isinstance(message, str):
                messages.append(UserMessage(content=message))
            elif isinstance(message, list):
                messages.extend(message)
            else:
                messages.append(message)

            response = await self.agent.list_tools()

=======

            if self.context.tracing_enabled:
                AugmentedLLM.annotate_span_with_request_params(span, params)

            if params.use_history:
                span.set_attribute("use_history", params.use_history)
                messages.extend(self.history.get())

            system_prompt = self.instruction or params.systemPrompt

            if system_prompt and len(messages) == 0:
                messages.append(SystemMessage(content=system_prompt))
                span.set_attribute("system_prompt", system_prompt)

            if isinstance(message, str):
                messages.append(UserMessage(content=message))
            elif isinstance(message, list):
                messages.extend(message)
            else:
                messages.append(message)

            response = await self.agent.list_tools()

>>>>>>> f2e5e8d5
            tools: list[ChatCompletionsToolDefinition] = [
                ChatCompletionsToolDefinition(
                    function=FunctionDefinition(
                        name=tool.name,
                        description=tool.description,
                        parameters=tool.inputSchema,
                    )
                )
                for tool in response.tools
            ]

            span.set_attribute(
                "available_tools",
<<<<<<< HEAD
                [t.get("function", {}).get("name") for t in tools],
=======
                [t.function.name for t in tools],
>>>>>>> f2e5e8d5
            )

            model = await self.select_model(params)
            if model:
                span.set_attribute(GEN_AI_REQUEST_MODEL, model)

            total_input_tokens = 0
            total_output_tokens = 0
            finish_reasons = []

            for i in range(params.max_iterations):
                arguments = {
                    "messages": messages,
                    "temperature": params.temperature,
                    "model": model,
                    "max_tokens": params.maxTokens,
                    "stop": params.stopSequences,
                    "tools": tools,
                }

                if params.metadata:
                    arguments = {**arguments, **params.metadata}

                self.logger.debug(f"{arguments}")
                self._log_chat_progress(chat_turn=(len(messages) + 1) // 2, model=model)

                request = RequestCompletionRequest(
                    config=self.context.config.azure,
                    payload=arguments,
                )
                self._annotate_span_for_completion_request(span, request, i)
<<<<<<< HEAD

                response = await self.executor.execute(
                    AzureCompletionTasks.request_completion_task,
                    request,
                )

                if isinstance(response, BaseException):
                    self.logger.error(f"Error: {response}")
                    span.record_exception(response)
                    span.set_status(trace.Status(trace.StatusCode.ERROR))
                    break

                self.logger.debug(f"{model} response:", data=response)

                self._annotate_span_for_completion_response(span, response, i)

                total_input_tokens += response.usage.prompt_tokens
                total_output_tokens += response.usage.completion_tokens
=======

                response = await self.executor.execute(
                    AzureCompletionTasks.request_completion_task,
                    request,
                )

                if isinstance(response, BaseException):
                    self.logger.error(f"Error: {response}")
                    span.record_exception(response)
                    span.set_status(trace.Status(trace.StatusCode.ERROR))
                    break

                self.logger.debug(f"{model} response:", data=response)

                self._annotate_span_for_completion_response(span, response, i)

                total_input_tokens += response.usage["prompt_tokens"]
                total_output_tokens += response.usage["completion_tokens"]
>>>>>>> f2e5e8d5
                finish_reasons.append(response.choices[0].finish_reason)

                message = response.choices[0].message
                responses.append(message)
                assistant_message = self.convert_message_to_message_param(message)
                messages.append(assistant_message)

                if (
                    response.choices[0].finish_reason
                    == CompletionsFinishReason.TOOL_CALLS
                ):
                    if (
                        response.choices[0].message.tool_calls is not None
<<<<<<< HEAD
                        and len(response.choices[0].message.tool_calls) == 1
=======
                        and len(response.choices[0].message.tool_calls) > 0
>>>>>>> f2e5e8d5
                    ):
                        tool_tasks = [
                            self.execute_tool_call(tool_call)
                            for tool_call in response.choices[0].message.tool_calls
                        ]

                        tool_results = await self.executor.execute_many(tool_tasks)

                        self.logger.debug(
                            f"Iteration {i}: Tool call results: {str(tool_results) if tool_results else 'None'}"
                        )

                        for result in tool_results:
                            if isinstance(result, BaseException):
                                self.logger.error(
                                    f"Warning: Unexpected error during tool execution: {result}. Continuing..."
                                )
                                span.record_exception(result)
                                continue
                            elif isinstance(result, ToolMessage):
                                messages.append(result)
<<<<<<< HEAD
=======
                                responses.append(result)
>>>>>>> f2e5e8d5
                else:
                    self.logger.debug(
                        f"Iteration {i}: Stopping because finish_reason is '{response.choices[0].finish_reason}'"
                    )
                    break

            if params.use_history:
                self.history.set(messages)

            self._log_chat_finished(model=model)

<<<<<<< HEAD
            span.set_attribute(GEN_AI_USAGE_INPUT_TOKENS, total_input_tokens)
            span.set_attribute(GEN_AI_USAGE_OUTPUT_TOKENS, total_output_tokens)
            span.set_attribute(GEN_AI_RESPONSE_FINISH_REASONS, finish_reasons)

            for i, res in enumerate(responses):
                response_data = self.extract_response_message_attributes_for_tracing(
                    res, prefix=f"response.{i}"
                )
                span.set_attributes(response_data)

=======
            if self.context.tracing_enabled:
                span.set_attribute(GEN_AI_USAGE_INPUT_TOKENS, total_input_tokens)
                span.set_attribute(GEN_AI_USAGE_OUTPUT_TOKENS, total_output_tokens)
                span.set_attribute(GEN_AI_RESPONSE_FINISH_REASONS, finish_reasons)

                for i, res in enumerate(responses):
                    response_data = (
                        self.extract_response_message_attributes_for_tracing(
                            res, prefix=f"response.{i}"
                        )
                    )
                    span.set_attributes(response_data)

>>>>>>> f2e5e8d5
            return responses

    async def generate_str(
        self,
        message,
        request_params: RequestParams | None = None,
    ):
        """
        Process a query using an LLM and available tools.
        The default implementation uses Azure OpenAI 4o-mini as the LLM.
        Override this method to use a different LLM.
        """
        responses = await self.generate(
            message=message,
            request_params=request_params,
        )

        final_text: list[str] = []

        for response in responses:
            if response.content:
                if response.role == "tool":
                    # TODO: Identify tool name
                    final_text.append(f"[Tool result: {response.content}]")
                else:
                    final_text.append(response.content)
            if hasattr(response, "tool_calls") and response.tool_calls:
                for tool_call in response.tool_calls:
                    if tool_call.function.arguments:
                        final_text.append(
                            f"[Calling tool {tool_call.function.name} with args {tool_call.function.arguments}]"
                        )

        return "\n".join(final_text)

    async def generate_structured(
        self,
        message,
        response_model: Type[ModelT],
        request_params: RequestParams | None = None,
    ) -> ModelT:
        json_schema = response_model.model_json_schema()

        request_params = request_params or RequestParams()
        metadata = request_params.metadata or {}
        metadata["response_format"] = JsonSchemaFormat(
            name=response_model.__name__,
            description=response_model.__doc__,
            schema=json_schema,
        )
        request_params.metadata = metadata

        response = await self.generate(message=message, request_params=request_params)
        json_data = json.loads(response[-1].content)

        structured_response = response_model.model_validate(json_data)
        return structured_response

    @classmethod
    def convert_message_to_message_param(
        cls, message: ResponseMessage, **kwargs
    ) -> AssistantMessage:
        """Convert a response object to an input parameter object to allow LLM calls to be chained."""
        assistant_message = AssistantMessage(
            content=message.content,
            tool_calls=message.tool_calls,
        )
        return assistant_message

    async def execute_tool_call(
        self,
        tool_call: ChatCompletionsToolCall,
    ) -> ToolMessage | None:
        """
        Execute a single tool call and return the result message.
        Returns None if there's no content to add to messages.
        """
        tool_name = tool_call.function.name
        tool_args_str = tool_call.function.arguments
        tool_call_id = tool_call.id
        tool_args = {}

        try:
            if tool_args_str:
                tool_args = json.loads(tool_call.function.arguments)
        except json.JSONDecodeError as e:
            return ToolMessage(
                tool_call_id=tool_call_id,
                content=f"Invalid JSON provided in tool call arguments for '{tool_name}'. Failed to load JSON: {str(e)}",
            )
        except Exception as e:
            return ToolMessage(
                tool_call_id=tool_call_id,
                content=f"Error executing tool '{tool_name}': {str(e)}",
            )

        try:
            tool_call_request = CallToolRequest(
                method="tools/call",
                params=CallToolRequestParams(name=tool_name, arguments=tool_args),
            )

            result = await self.call_tool(
                request=tool_call_request, tool_call_id=tool_call_id
            )

            if result.content:
                return ToolMessage(
                    tool_call_id=tool_call_id,
                    content=mcp_content_to_azure_content(result.content),
                )

            return None
        except Exception as e:
            return ToolMessage(
                tool_call_id=tool_call_id,
                content=f"Error executing tool '{tool_name}': {str(e)}",
            )

    def message_param_str(self, message: MessageParam) -> str:
        """Convert an input message to a string representation."""
        if message.content:
            if isinstance(message.content, str):
                return message.content

            content: list[str] = []
            for c in message.content:
                if isinstance(c, TextContentItem):
                    content.append(c.text)
                elif isinstance(c, ImageContentItem):
                    content.append(f"Image url: {c.image_url.url}")
                elif isinstance(c, AudioContentItem):
                    content.append(f"{c.input_audio.format}: {c.input_audio.data}")
                else:
                    content.append(str(c))
            return "\n".join(content)
        else:
            return str(message)

    def message_str(self, message: ResponseMessage) -> str:
        """Convert an output message to a string representation."""
        if message.content:
            return message.content
        return str(message)

    def _annotate_span_for_completion_request(
        self, span: trace.Span, request: RequestCompletionRequest, turn: int
    ) -> None:
        """Annotate the span with the completion request as an event."""
<<<<<<< HEAD
        event_data = {
            "completion.request.turn": turn,
            "config.endpoint": request.config.endpoint,
        }

=======
        if not self.context.tracing_enabled:
            return

        event_data = {
            "completion.request.turn": turn,
            "config.endpoint": request.config.endpoint,
        }

>>>>>>> f2e5e8d5
        # TODO: rholinshead - serialize RequestCompletionRequest dict

        # Event name is based on the latest message role
        event_name = f"completion.request.{turn}"
        latest_message_role = request.payload.get("messages", [{}])[-1].get("role")

        if latest_message_role:
            event_name = f"gen_ai.{latest_message_role}.message"

        span.add_event(event_name, event_data)

    def _annotate_span_for_completion_response(
        self, span: trace.Span, response: ResponseMessage, turn: int
    ) -> None:
        """Annotate the span with the completion response as an event."""
<<<<<<< HEAD
=======
        if not self.context.tracing_enabled:
            return

>>>>>>> f2e5e8d5
        event_data = {
            "completion.response.turn": turn,
        }

        event_data.update(
            self.extract_response_message_attributes_for_tracing(response)
        )

        # Event name is based on the first choice for now
        event_name = f"completion.response.{turn}"
        if response.choices and len(response.choices) > 0:
            latest_message_role = response.choices[0].message.role
            event_name = f"gen_ai.{latest_message_role}.message"

        span.add_event(event_name, event_data)

    def _extract_message_param_attributes_for_tracing(
        self, message_param: MessageParam, prefix: str = "message"
    ) -> dict[str, Any]:
        """Return a flat dict of span attributes for a given MessageParam."""
        attrs = {}
        # TODO: rholinshead - serialize MessageParam dict
        return attrs

    def extract_response_message_attributes_for_tracing(
        self, message: ResponseMessage, prefix: str | None = None
    ) -> dict[str, Any]:
        """Return a flat dict of span attributes for a given ResponseMessage."""
        attrs = {}
        # TODO: rholinshead - serialize ResponseMessage dict
        return attrs


class AzureCompletionTasks:
    @staticmethod
    @workflow_task
    async def request_completion_task(
        request: RequestCompletionRequest,
    ) -> ChatCompletions:
        """
        Request a completion from Azure's API.
        """
        if request.config.api_key:
            azure_client = ChatCompletionsClient(
                endpoint=request.config.endpoint,
                credential=AzureKeyCredential(request.config.api_key),
                **request.config.model_dump(exclude={"endpoint", "credential"}),
            )
        else:
            azure_client = ChatCompletionsClient(
                endpoint=request.config.endpoint,
                credential=DefaultAzureCredential(),
                credential_scopes=request.config.credential_scopes,
                **request.config.model_dump(
                    exclude={"endpoint", "credential", "credential_scopes"}
                ),
            )

        payload = request.payload
        response = azure_client.complete(**payload)
        return response


class MCPAzureTypeConverter(ProviderToMCPConverter[MessageParam, ResponseMessage]):
    """
    Convert between Azure and MCP types.
    """

    @classmethod
    def from_mcp_message_result(cls, result: MCPMessageResult) -> ResponseMessage:
        if result.role != "assistant":
            raise ValueError(
                f"Expected role to be 'assistant' but got '{result.role}' instead."
            )
        if isinstance(result.content, TextContent):
            return AssistantMessage(content=result.content.text)
        else:
            return AssistantMessage(
                content=f"{result.content.mimeType}:{result.content.data}"
            )

    @classmethod
    def to_mcp_message_result(cls, result: ResponseMessage) -> MCPMessageResult:
        return MCPMessageResult(
            role=result.role,
            content=TextContent(type="text", text=result.content),
            model="",
            stopReason=None,
        )

    @classmethod
    def from_mcp_message_param(cls, param: MCPMessageParam) -> MessageParam:
        if param.role == "assistant":
            extras = param.model_dump(exclude={"role", "content"})
            return AssistantMessage(
                content=mcp_content_to_azure_content([param.content]),
                **extras,
            )
        elif param.role == "user":
            extras = param.model_dump(exclude={"role", "content"})
            return UserMessage(
                content=mcp_content_to_azure_content([param.content], str_only=False),
                **extras,
            )
        else:
            raise ValueError(
                f"Unexpected role: {param.role}, MCP only supports 'assistant' and 'user'"
            )

    @classmethod
    def to_mcp_message_param(cls, param: MessageParam) -> MCPMessageParam:
        contents = azure_content_to_mcp_content(param.content)

        # TODO: saqadri - the mcp_content can have multiple elements
        # while sampling message content has a single content element
        # Right now we error out if there are > 1 elements in mcp_content
        # We need to handle this case properly going forward
        if len(contents) > 1:
            raise NotImplementedError(
                "Multiple content elements in a single message are not supported"
            )
        elif len(contents) == 0:
            raise ValueError("No content elements in a message")

        mcp_content: TextContent | ImageContent | EmbeddedResource = contents[0]

        if param.role == ChatRole.ASSISTANT:
            return MCPMessageParam(
                role="assistant",
                content=mcp_content,
                **typed_dict_extras(param, ["role", "content"]),
            )
        elif param.role == ChatRole.USER:
            return MCPMessageParam(
                role="user",
                content=mcp_content,
                **typed_dict_extras(param, ["role", "content"]),
            )
        elif param.role == ChatRole.TOOL:
            raise NotImplementedError(
                "Tool messages are not supported in SamplingMessage yet"
            )
        elif param.role == ChatRole.SYSTEM:
            raise NotImplementedError(
                "System messages are not supported in SamplingMessage yet"
            )
        elif param.role == ChatRole.DEVELOPER:
            raise NotImplementedError(
                "Developer messages are not supported in SamplingMessage yet"
            )
        else:
            raise ValueError(
                f"Unexpected role: {param.role}, Azure only supports 'assistant', 'user', 'tool', 'system', 'developer'"
            )


def mcp_content_to_azure_content(
    content: list[TextContent | ImageContent | EmbeddedResource], str_only: bool = True
) -> str | list[ContentItem]:
    """
    Convert a list of MCP content types (TextContent, ImageContent, EmbeddedResource)
    into Azure-compatible content types or a string.

    Args:
        content (list[TextContent | ImageContent | EmbeddedResource]):
            The list of MCP content objects to convert.
        str_only (bool, optional):
            If True, returns a string representation of the content.
            If False, returns a list of Azure ContentItem objects.
            Defaults to True.

    Returns:
        str | list[ContentItem]:
            A newline-joined string if str_only is True, otherwise a list of ContentItem.
    """
    if str_only:
        text_parts: list[str] = []
        for c in content:
            if isinstance(c, TextContent):
                text_parts.append(c.text)
            elif isinstance(c, ImageContent):
                text_parts.append(f"{c.mimeType}:{c.data}")
            elif isinstance(c, EmbeddedResource):
                if isinstance(c.resource, TextResourceContents):
                    text_parts.append(c.resource.text)
                else:
                    text_parts.append(f"{c.resource.mimeType}:{c.resource.blob}")
        return "\n".join(text_parts)

    # Not str_only - build list of ContentItem
    azure_content: list[ContentItem] = []
    for c in content:
        if isinstance(c, TextContent):
            azure_content.append(TextContentItem(text=c.text))
        elif isinstance(c, ImageContent):
            data_url = f"data:{c.mimeType};base64,{c.data}"
            azure_content.append(ImageContentItem(image_url=ImageUrl(url=data_url)))
        elif isinstance(c, EmbeddedResource):
            if isinstance(c.resource, TextResourceContents):
                azure_content.append(TextContentItem(text=c.resource.text))
            else:
                data_url = f"data:{c.resource.mimeType};base64,{c.resource.blob}"
                azure_content.append(ImageContentItem(image_url=ImageUrl(url=data_url)))
    return azure_content


def azure_content_to_mcp_content(
    content: str | list[ContentItem] | None,
) -> Iterable[TextContent | ImageContent | EmbeddedResource]:
    mcp_content: Iterable[TextContent | ImageContent | EmbeddedResource] = []
    if content is None:
        return mcp_content
    elif isinstance(content, str):
        return [TextContent(type="text", text=content)]

    for item in content:
        if isinstance(item, TextContentItem):
            mcp_content.append(TextContent(type="text", text=item.text))
        elif isinstance(item, ImageContentItem):
            mime_type, base64_data = image_url_to_mime_and_base64(item.image_url)
            mcp_content.append(
                ImageContent(
                    type="image",
                    mimeType=mime_type,
                    data=base64_data,
                )
            )
        elif isinstance(item, AudioContentItem):
            raise NotImplementedError("Audio content conversion not implemented")

    return mcp_content


def image_url_to_mime_and_base64(image_url: ImageUrl) -> tuple[str, str]:
    """
    Extract mime type and base64 data from ImageUrl
    """
    import re

    url = image_url.url

    match = re.match(r"data:(image/\w+);base64,(.*)", url)
    if not match:
        raise ValueError(f"Invalid image data URI: {url[:30]}...")
    mime_type, base64_data = match.groups()
    return mime_type, base64_data<|MERGE_RESOLUTION|>--- conflicted
+++ resolved
@@ -46,10 +46,7 @@
     GEN_AI_USAGE_INPUT_TOKENS,
     GEN_AI_USAGE_OUTPUT_TOKENS,
 )
-<<<<<<< HEAD
-=======
 from mcp_agent.tracing.telemetry import get_tracer
->>>>>>> f2e5e8d5
 from mcp_agent.utils.common import typed_dict_extras
 from mcp_agent.workflows.llm.augmented_llm import (
     AugmentedLLM,
@@ -132,11 +129,7 @@
         The default implementation uses Azure OpenAI 4o-mini as the LLM.
         Override this method to use a different LLM.
         """
-<<<<<<< HEAD
-        tracer = self.context.tracer or trace.get_tracer("mcp-agent")
-=======
         tracer = get_tracer(self.context)
->>>>>>> f2e5e8d5
         with tracer.start_as_current_span(f"llm_azure.{self.name}.generate") as span:
             span.set_attribute(GEN_AI_AGENT_NAME, self.agent.name)
             self._annotate_span_for_generation_message(span, message)
@@ -145,15 +138,19 @@
             responses: list[ResponseMessage] = []
 
             params = self.get_request_params(request_params)
-<<<<<<< HEAD
-            AugmentedLLM.annotate_span_with_request_params(span, params)
+
+            if self.context.tracing_enabled:
+                AugmentedLLM.annotate_span_with_request_params(span, params)
 
             if params.use_history:
+                span.set_attribute("use_history", params.use_history)
                 messages.extend(self.history.get())
 
             system_prompt = self.instruction or params.systemPrompt
+
             if system_prompt and len(messages) == 0:
                 messages.append(SystemMessage(content=system_prompt))
+                span.set_attribute("system_prompt", system_prompt)
 
             if isinstance(message, str):
                 messages.append(UserMessage(content=message))
@@ -164,31 +161,6 @@
 
             response = await self.agent.list_tools()
 
-=======
-
-            if self.context.tracing_enabled:
-                AugmentedLLM.annotate_span_with_request_params(span, params)
-
-            if params.use_history:
-                span.set_attribute("use_history", params.use_history)
-                messages.extend(self.history.get())
-
-            system_prompt = self.instruction or params.systemPrompt
-
-            if system_prompt and len(messages) == 0:
-                messages.append(SystemMessage(content=system_prompt))
-                span.set_attribute("system_prompt", system_prompt)
-
-            if isinstance(message, str):
-                messages.append(UserMessage(content=message))
-            elif isinstance(message, list):
-                messages.extend(message)
-            else:
-                messages.append(message)
-
-            response = await self.agent.list_tools()
-
->>>>>>> f2e5e8d5
             tools: list[ChatCompletionsToolDefinition] = [
                 ChatCompletionsToolDefinition(
                     function=FunctionDefinition(
@@ -202,11 +174,7 @@
 
             span.set_attribute(
                 "available_tools",
-<<<<<<< HEAD
-                [t.get("function", {}).get("name") for t in tools],
-=======
                 [t.function.name for t in tools],
->>>>>>> f2e5e8d5
             )
 
             model = await self.select_model(params)
@@ -238,7 +206,6 @@
                     payload=arguments,
                 )
                 self._annotate_span_for_completion_request(span, request, i)
-<<<<<<< HEAD
 
                 response = await self.executor.execute(
                     AzureCompletionTasks.request_completion_task,
@@ -255,28 +222,8 @@
 
                 self._annotate_span_for_completion_response(span, response, i)
 
-                total_input_tokens += response.usage.prompt_tokens
-                total_output_tokens += response.usage.completion_tokens
-=======
-
-                response = await self.executor.execute(
-                    AzureCompletionTasks.request_completion_task,
-                    request,
-                )
-
-                if isinstance(response, BaseException):
-                    self.logger.error(f"Error: {response}")
-                    span.record_exception(response)
-                    span.set_status(trace.Status(trace.StatusCode.ERROR))
-                    break
-
-                self.logger.debug(f"{model} response:", data=response)
-
-                self._annotate_span_for_completion_response(span, response, i)
-
                 total_input_tokens += response.usage["prompt_tokens"]
                 total_output_tokens += response.usage["completion_tokens"]
->>>>>>> f2e5e8d5
                 finish_reasons.append(response.choices[0].finish_reason)
 
                 message = response.choices[0].message
@@ -290,11 +237,7 @@
                 ):
                     if (
                         response.choices[0].message.tool_calls is not None
-<<<<<<< HEAD
-                        and len(response.choices[0].message.tool_calls) == 1
-=======
                         and len(response.choices[0].message.tool_calls) > 0
->>>>>>> f2e5e8d5
                     ):
                         tool_tasks = [
                             self.execute_tool_call(tool_call)
@@ -316,10 +259,7 @@
                                 continue
                             elif isinstance(result, ToolMessage):
                                 messages.append(result)
-<<<<<<< HEAD
-=======
                                 responses.append(result)
->>>>>>> f2e5e8d5
                 else:
                     self.logger.debug(
                         f"Iteration {i}: Stopping because finish_reason is '{response.choices[0].finish_reason}'"
@@ -331,18 +271,6 @@
 
             self._log_chat_finished(model=model)
 
-<<<<<<< HEAD
-            span.set_attribute(GEN_AI_USAGE_INPUT_TOKENS, total_input_tokens)
-            span.set_attribute(GEN_AI_USAGE_OUTPUT_TOKENS, total_output_tokens)
-            span.set_attribute(GEN_AI_RESPONSE_FINISH_REASONS, finish_reasons)
-
-            for i, res in enumerate(responses):
-                response_data = self.extract_response_message_attributes_for_tracing(
-                    res, prefix=f"response.{i}"
-                )
-                span.set_attributes(response_data)
-
-=======
             if self.context.tracing_enabled:
                 span.set_attribute(GEN_AI_USAGE_INPUT_TOKENS, total_input_tokens)
                 span.set_attribute(GEN_AI_USAGE_OUTPUT_TOKENS, total_output_tokens)
@@ -356,7 +284,6 @@
                     )
                     span.set_attributes(response_data)
 
->>>>>>> f2e5e8d5
             return responses
 
     async def generate_str(
@@ -506,22 +433,14 @@
         self, span: trace.Span, request: RequestCompletionRequest, turn: int
     ) -> None:
         """Annotate the span with the completion request as an event."""
-<<<<<<< HEAD
+        if not self.context.tracing_enabled:
+            return
+
         event_data = {
             "completion.request.turn": turn,
             "config.endpoint": request.config.endpoint,
         }
 
-=======
-        if not self.context.tracing_enabled:
-            return
-
-        event_data = {
-            "completion.request.turn": turn,
-            "config.endpoint": request.config.endpoint,
-        }
-
->>>>>>> f2e5e8d5
         # TODO: rholinshead - serialize RequestCompletionRequest dict
 
         # Event name is based on the latest message role
@@ -537,12 +456,9 @@
         self, span: trace.Span, response: ResponseMessage, turn: int
     ) -> None:
         """Annotate the span with the completion response as an event."""
-<<<<<<< HEAD
-=======
         if not self.context.tracing_enabled:
             return
 
->>>>>>> f2e5e8d5
         event_data = {
             "completion.response.turn": turn,
         }
