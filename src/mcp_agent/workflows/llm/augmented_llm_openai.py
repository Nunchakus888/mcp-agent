--- conflicted
+++ resolved
@@ -232,7 +232,7 @@
 
                 if params.stopSequences is not None:
                     arguments["stop"] = params.stopSequences
-                
+
                 if self._reasoning(model):
                     arguments = {
                         **arguments,
@@ -902,28 +902,17 @@
             http_client=request.config.http_client
             if hasattr(request.config, "http_client")
             else None,
+            default_headers=request.config.default_headers
+            if hasattr(request.config, "default_headers")
+            else None,
         )
 
         client = instructor.from_openai(
-<<<<<<< HEAD
             async_client,
-=======
-            AsyncOpenAI(
-                api_key=request.config.api_key,
-                base_url=request.config.base_url,
-                http_client=request.config.http_client
-                if hasattr(request.config, "http_client")
-                else None,
-                default_headers=request.config.default_headers
-                if hasattr(request.config, "default_headers")
-                else None,
-            ),
->>>>>>> 27345588
             mode=instructor.Mode.TOOLS_STRICT,
         )
 
         try:
-<<<<<<< HEAD
             try:
                 # Extract structured data from natural language
                 structured_response = await client.chat.completions.create(
@@ -939,31 +928,6 @@
                     async_client,
                     mode=instructor.Mode.JSON,
                 )
-=======
-            # Extract structured data from natural language
-            structured_response = await client.chat.completions.create(
-                model=request.model,
-                response_model=response_model,
-                messages=[
-                    {"role": "user", "content": request.response_str},
-                ],
-            )
-        except InstructorRetryException:
-            # Retry the request with JSON mode
-            client = instructor.from_openai(
-                AsyncOpenAI(
-                    api_key=request.config.api_key,
-                    base_url=request.config.base_url,
-                    http_client=request.config.http_client
-                    if hasattr(request.config, "http_client")
-                    else None,
-                    default_headers=request.config.default_headers
-                    if hasattr(request.config, "default_headers")
-                    else None,
-                ),
-                mode=instructor.Mode.JSON,
-            )
->>>>>>> 27345588
 
                 structured_response = await client.chat.completions.create(
                     model=request.model,
