--- conflicted
+++ resolved
@@ -10,10 +10,7 @@
     GEN_AI_USAGE_INPUT_TOKENS,
     GEN_AI_USAGE_OUTPUT_TOKENS,
 )
-<<<<<<< HEAD
-=======
 from mcp_agent.tracing.telemetry import get_tracer
->>>>>>> f2e5e8d5
 from mcp_agent.workflows.embedding.embedding_base import EmbeddingModel, FloatArray
 
 if TYPE_CHECKING:
@@ -45,11 +42,7 @@
         }[model]
 
     async def embed(self, data: List[str]) -> FloatArray:
-<<<<<<< HEAD
-        tracer = self.context.tracer or trace.get_tracer("mcp-agent")
-=======
         tracer = get_tracer(self.context)
->>>>>>> f2e5e8d5
         with tracer.start_as_current_span(f"{self.__class__.__name__}.embed") as span:
             span.set_attribute(GEN_AI_REQUEST_MODEL, self.model)
             span.set_attribute(GEN_AI_OPERATION_NAME, "embeddings")
