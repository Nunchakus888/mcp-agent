--- conflicted
+++ resolved
@@ -13,10 +13,7 @@
 
 from mcp_agent.agents.agent import Agent
 from mcp_agent.tracing.semconv import GEN_AI_AGENT_NAME
-<<<<<<< HEAD
-=======
 from mcp_agent.tracing.telemetry import get_tracer
->>>>>>> f2e5e8d5
 from mcp_agent.workflows.llm.augmented_llm import (
     AugmentedLLM,
     MessageParamT,
@@ -132,74 +129,24 @@
         request_params: RequestParams | None = None,
     ) -> List[MessageT]:
         """Request an LLM generation, which may run multiple iterations, and return the result"""
-<<<<<<< HEAD
-        tracer = self.context.tracer or trace.get_tracer("mcp-agent")
-=======
         tracer = get_tracer(self.context)
->>>>>>> f2e5e8d5
         with tracer.start_as_current_span(
             f"{self.__class__.__name__}.{self.name}.generate"
         ) as span:
             span.set_attribute(GEN_AI_AGENT_NAME, self.agent.name)
             span.set_attribute("plan_type", self.plan_type)
-<<<<<<< HEAD
-            span.set_attribute("available_agents", str(self.agents.keys()))
-
-            params = self.get_request_params(request_params)
-            AugmentedLLM.annotate_span_with_request_params(span, params)
-=======
             span.set_attribute("available_agents", list(self.agents.keys()))
 
             params = self.get_request_params(request_params)
 
             if self.context.tracing_enabled:
                 AugmentedLLM.annotate_span_with_request_params(span, params)
->>>>>>> f2e5e8d5
 
             # TODO: saqadri - history tracking is complicated in this multi-step workflow, so we will ignore it for now
             if params.use_history:
                 raise NotImplementedError(
                     "History tracking is not yet supported for orchestrator workflows"
                 )
-<<<<<<< HEAD
-
-            objective = str(message)
-            plan_result = await self.execute(objective=objective, request_params=params)
-
-            span.set_attribute("is_complete", plan_result.is_complete)
-            span.set_attribute("objective", plan_result.objective)
-            if plan_result.plan:
-                span.set_attribute("plan.is_complete", plan_result.plan.is_complete)
-                for idx, step in enumerate(plan_result.plan.steps):
-                    span.set_attribute(
-                        f"plan.steps.{idx}.description", step.description
-                    )
-                    for tidx, task in enumerate(step.tasks):
-                        span.set_attribute(
-                            f"plan.steps.{idx}.tasks.{tidx}.description",
-                            task.description,
-                        )
-                        span.set_attribute(
-                            f"plan.steps.{idx}.tasks.{tidx}.agent", task.agent
-                        )
-            for idx, step_result in enumerate(plan_result.step_results):
-                span.set_attribute(
-                    f"plan.step_results.{idx}.step.description",
-                    step_result.step.description,
-                )
-                for tidx, task_result in enumerate(step_result.task_results):
-                    span.set_attribute(
-                        f"plan.step_results.{idx}.task_results.{tidx}.description",
-                        task_result.description,
-                    )
-                    span.set_attribute(
-                        f"plan.step_results.{idx}.task_results.{tidx}.result",
-                        task_result.result,
-                    )
-            if plan_result.result is not None:
-                span.set_attribute("result", plan_result.result)
-
-=======
 
             objective = str(message)
             plan_result = await self.execute(objective=objective, request_params=params)
@@ -237,7 +184,6 @@
                 if plan_result.result is not None:
                     span.set_attribute("result", plan_result.result)
 
->>>>>>> f2e5e8d5
             return [plan_result.result]
 
     async def generate_str(
@@ -246,20 +192,17 @@
         request_params: RequestParams | None = None,
     ) -> str:
         """Request an LLM generation and return the string representation of the result"""
-<<<<<<< HEAD
-        tracer = self.context.tracer or trace.get_tracer("mcp-agent")
-=======
         tracer = get_tracer(self.context)
->>>>>>> f2e5e8d5
         with tracer.start_as_current_span(
             f"{self.__class__.__name__}.{self.name}.generate_str"
         ) as span:
             span.set_attribute(GEN_AI_AGENT_NAME, self.agent.name)
             span.set_attribute("plan_type", self.plan_type)
-<<<<<<< HEAD
 
             params = self.get_request_params(request_params)
-            AugmentedLLM.annotate_span_with_request_params(span, params)
+
+            if self.context.tracing_enabled:
+                AugmentedLLM.annotate_span_with_request_params(span, params)
 
             result = await self.generate(
                 message=message,
@@ -269,22 +212,6 @@
             res = str(result[0])
             span.set_attribute("result", res)
 
-=======
-
-            params = self.get_request_params(request_params)
-
-            if self.context.tracing_enabled:
-                AugmentedLLM.annotate_span_with_request_params(span, params)
-
-            result = await self.generate(
-                message=message,
-                request_params=params,
-            )
-
-            res = str(result[0])
-            span.set_attribute("result", res)
-
->>>>>>> f2e5e8d5
             return res
 
     async def generate_structured(
@@ -294,20 +221,17 @@
         request_params: RequestParams | None = None,
     ) -> ModelT:
         """Request a structured LLM generation and return the result as a Pydantic model."""
-<<<<<<< HEAD
-        tracer = self.context.tracer or trace.get_tracer("mcp-agent")
-=======
         tracer = get_tracer(self.context)
->>>>>>> f2e5e8d5
         with tracer.start_as_current_span(
             f"{self.__class__.__name__}.{self.name}.generate_structured"
         ) as span:
             span.set_attribute(GEN_AI_AGENT_NAME, self.agent.name)
             span.set_attribute("plan_type", self.plan_type)
-<<<<<<< HEAD
 
             params = self.get_request_params(request_params)
-            AugmentedLLM.annotate_span_with_request_params(span, params)
+
+            if self.context.tracing_enabled:
+                AugmentedLLM.annotate_span_with_request_params(span, params)
 
             result_str = await self.generate_str(message=message, request_params=params)
 
@@ -324,37 +248,6 @@
                 request_params=params,
             )
 
-            try:
-                span.set_attribute(
-                    "structured_response_json",
-                    json.dumps(structured_result, default=str, indent=2)[
-                        :1000
-                    ],  # truncate to avoid massive strings
-                )
-            except Exception:
-                span.set_attribute("unstructured_response", result_str)
-=======
-
-            params = self.get_request_params(request_params)
-
-            if self.context.tracing_enabled:
-                AugmentedLLM.annotate_span_with_request_params(span, params)
-
-            result_str = await self.generate_str(message=message, request_params=params)
-
-            llm = self.llm_factory(
-                agent=Agent(
-                    name="Structured Output",
-                    instruction="Produce a structured output given a message",
-                )
-            )
-
-            structured_result = await llm.generate_structured(
-                message=result_str,
-                response_model=response_model,
-                request_params=params,
-            )
-
             if self.context.tracing_enabled:
                 try:
                     span.set_attribute(
@@ -363,7 +256,6 @@
                 # pylint: disable=broad-exception-caught
                 except Exception:
                     span.set_attribute("unstructured_response", result_str)
->>>>>>> f2e5e8d5
 
             return structured_result
 
@@ -371,20 +263,12 @@
         self, objective: str, request_params: RequestParams | None = None
     ) -> PlanResult:
         """Execute task with result chaining between steps"""
-<<<<<<< HEAD
-        tracer = self.context.tracer or trace.get_tracer("mcp-agent")
-=======
         tracer = get_tracer(self.context)
->>>>>>> f2e5e8d5
         with tracer.start_as_current_span(
             f"{self.__class__.__name__}.{self.name}.execute"
         ) as span:
             span.set_attribute(GEN_AI_AGENT_NAME, self.agent.name)
-<<<<<<< HEAD
-            span.set_attribute("available_agents", str(self.agents.keys()))
-=======
             span.set_attribute("available_agents", list(self.agents.keys()))
->>>>>>> f2e5e8d5
             span.set_attribute("objective", objective)
             span.set_attribute("plan_type", self.plan_type)
 
@@ -395,19 +279,12 @@
                     use_history=False, max_iterations=30, maxTokens=16384
                 ),
             )
-<<<<<<< HEAD
-            AugmentedLLM.annotate_span_with_request_params(span, params)
-
-            plan_result = PlanResult(objective=objective, step_results=[])
-
-=======
 
             if self.context.tracing_enabled:
                 AugmentedLLM.annotate_span_with_request_params(span, params)
 
             plan_result = PlanResult(objective=objective, step_results=[])
 
->>>>>>> f2e5e8d5
             while iterations < params.max_iterations:
                 if self.plan_type == "iterative":
                     # Get next plan/step
@@ -421,23 +298,6 @@
                     )
                     plan = Plan(steps=[next_step], is_complete=next_step.is_complete)
 
-<<<<<<< HEAD
-                    next_step_tasks_event_data = {}
-                    for idx, task in enumerate(next_step.tasks):
-                        next_step_tasks_event_data[f"tasks.{idx}.description"] = (
-                            task.description
-                        )
-                        next_step_tasks_event_data[f"tasks.{idx}.agent"] = task.agent
-
-                    span.add_event(
-                        f"plan.iterative.{iterations}",
-                        {
-                            "is_complete": next_step.is_complete,
-                            "description": next_step.description,
-                            **next_step_tasks_event_data,
-                        },
-                    )
-=======
                     if self.context.tracing_enabled:
                         next_step_tasks_event_data = {}
                         for idx, task in enumerate(next_step.tasks):
@@ -456,7 +316,6 @@
                                 **next_step_tasks_event_data,
                             },
                         )
->>>>>>> f2e5e8d5
                 elif self.plan_type == "full":
                     plan = await self._get_full_plan(
                         objective=objective,
@@ -465,27 +324,6 @@
                     )
                     logger.debug(f"Iteration {iterations}: Full Plan:", data=plan)
 
-<<<<<<< HEAD
-                    plan_steps_event_data = {}
-                    for idx, step in enumerate(plan.steps):
-                        plan_steps_event_data[f"steps.{idx}.description"] = (
-                            step.description
-                        )
-                        for tidx, task in enumerate(step.tasks):
-                            plan_steps_event_data[
-                                f"steps.{idx}.tasks.{tidx}.description"
-                            ] = task.description
-                            plan_steps_event_data[f"steps.{idx}.tasks.{tidx}.agent"] = (
-                                task.agent
-                            )
-                    span.add_event(
-                        f"plan.full.{iterations}",
-                        {
-                            "is_complete": plan.is_complete,
-                            **plan_steps_event_data,
-                        },
-                    )
-=======
                     if self.context.tracing_enabled:
                         plan_steps_event_data = {}
                         for idx, step in enumerate(plan.steps):
@@ -506,7 +344,6 @@
                                 **plan_steps_event_data,
                             },
                         )
->>>>>>> f2e5e8d5
                 else:
                     raise ValueError(f"Invalid plan type {self.plan_type}")
 
@@ -520,11 +357,7 @@
                         plan_result=format_plan_result(plan_result)
                     )
 
-<<<<<<< HEAD
-                    plan_result.result = await self.sythesizer.generate_str(
-=======
                     plan_result.result = await self.synthesizer.generate_str(
->>>>>>> f2e5e8d5
                         message=synthesis_prompt,
                         request_params=params.model_copy(update={"max_iterations": 1}),
                     )
@@ -545,29 +378,6 @@
 
                     plan_result.add_step_result(step_result)
 
-<<<<<<< HEAD
-                    step_result_event_data = {
-                        f"step_results.{idx}.result": step_result.result,
-                        f"step_results.{idx}.description": step_result.step.description,
-                    }
-                    for tidx, task_result in enumerate(step_result.task_results):
-                        step_result_event_data[
-                            f"step_results.{idx}.task_results.{tidx}.description"
-                        ] = task_result.description
-                        step_result_event_data[
-                            f"step_results.{idx}.task_results.{tidx}.result"
-                        ] = task_result.result
-                    span.add_event(
-                        f"plan.{iterations}.step.{idx}.result", step_result_event_data
-                    )
-
-                logger.debug(
-                    f"Iteration {iterations}: Intermediate plan result:",
-                    data=plan_result,
-                )
-                iterations += 1
-
-=======
                     if self.context.tracing_enabled:
                         step_result_event_data = {
                             f"step_results.{idx}.result": step_result.result,
@@ -591,7 +401,6 @@
                 )
                 iterations += 1
 
->>>>>>> f2e5e8d5
             raise RuntimeError(
                 f"Task failed to complete in {params.max_iterations} iterations"
             )
