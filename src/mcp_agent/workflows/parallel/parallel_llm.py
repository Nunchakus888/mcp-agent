--- conflicted
+++ resolved
@@ -1,6 +1,5 @@
 import json
 from typing import Any, Callable, List, Optional, Type, TYPE_CHECKING
-import uuid
 
 from opentelemetry import trace
 
@@ -66,11 +65,7 @@
         If an agent is provided, all other properties are optional
         """
         super().__init__(
-<<<<<<< HEAD
-            name=f"parallel-{str(context.executor.uuid() if context else uuid.uuid4())}",
-=======
             name=name,
->>>>>>> d46befc3
             instruction="You are a parallel LLM workflow that can fan-out to multiple LLMs and fan-in to an aggregator LLM.",
             context=context,
             **kwargs,
