import json
from typing import Any, Callable, List, Optional, Type, TYPE_CHECKING

from opentelemetry import trace

from mcp_agent.agents.agent import Agent
from mcp_agent.tracing.semconv import GEN_AI_AGENT_NAME
<<<<<<< HEAD
from mcp_agent.tracing.telemetry import record_attributes, serialize_attributes
=======
from mcp_agent.tracing.telemetry import (
    get_tracer,
    record_attributes,
    serialize_attributes,
)
>>>>>>> f2e5e8d5
from mcp_agent.workflows.llm.augmented_llm import (
    AugmentedLLM,
    MessageParamT,
    MessageT,
    ModelT,
    RequestParams,
)
from mcp_agent.workflows.parallel.fan_in import FanInInput, FanIn
from mcp_agent.workflows.parallel.fan_out import FanOut

if TYPE_CHECKING:
    from mcp_agent.core.context import Context


class ParallelLLM(AugmentedLLM[MessageParamT, MessageT]):
    """
    LLMs can sometimes work simultaneously on a task (fan-out)
    and have their outputs aggregated programmatically (fan-in).
    This workflow performs both the fan-out and fan-in operations using  LLMs.
    From the user's perspective, an input is specified and the output is returned.

    When to use this workflow:
        Parallelization is effective when the divided subtasks can be parallelized
        for speed (sectioning), or when multiple perspectives or attempts are needed for
        higher confidence results (voting).

    Examples:
        Sectioning:
            - Implementing guardrails where one model instance processes user queries
            while another screens them for inappropriate content or requests.

            - Automating evals for evaluating LLM performance, where each LLM call
            evaluates a different aspect of the model’s performance on a given prompt.

        Voting:
            - Reviewing a piece of code for vulnerabilities, where several different
            agents review and flag the code if they find a problem.

            - Evaluating whether a given piece of content is inappropriate,
            with multiple agents evaluating different aspects or requiring different
            vote thresholds to balance false positives and negatives.
    """

    def __init__(
        self,
        fan_in_agent: Agent | AugmentedLLM | Callable[[FanInInput], Any],
        fan_out_agents: List[Agent | AugmentedLLM] | None = None,
        fan_out_functions: List[Callable] | None = None,
        name: str | None = None,
        llm_factory: Callable[[Agent], AugmentedLLM] = None,
        context: Optional["Context"] = None,
        **kwargs,
    ):
        """
        Initialize the LLM with a list of server names and an instruction.
        If a name is provided, it will be used to identify the LLM.
        If an agent is provided, all other properties are optional
        """
        super().__init__(
            name=name,
            instruction="You are a parallel LLM workflow that can fan-out to multiple LLMs and fan-in to an aggregator LLM.",
            context=context,
            **kwargs,
        )

        self.llm_factory = llm_factory
        self.fan_in_agent = fan_in_agent
        self.fan_out_agents = fan_out_agents
        self.fan_out_functions = fan_out_functions
        self.history = (
            None  # History tracking is complex in this workflow, so it is not supported
        )

        self.fan_in_fn: Callable[[FanInInput], Any] = None
        self.fan_in: FanIn = None
        if isinstance(fan_in_agent, Callable):
            self.fan_in_fn = fan_in_agent
        else:
            self.fan_in = FanIn(
                aggregator_agent=fan_in_agent,
                llm_factory=llm_factory,
                context=context,
            )

        self.fan_out = FanOut(
            agents=fan_out_agents,
            functions=fan_out_functions,
            llm_factory=llm_factory,
            context=context,
        )

    async def generate(
        self,
        message: str | MessageParamT | List[MessageParamT],
        request_params: RequestParams | None = None,
    ) -> List[MessageT] | Any:
<<<<<<< HEAD
        tracer = self.context.tracer or trace.get_tracer("mcp-agent")
        with tracer.start_as_current_span(
            f"{self.__class__.__name__}.{self.name}.generate"
        ) as span:
            span.set_attribute(GEN_AI_AGENT_NAME, self.agent.name)
            self._annotate_span_for_generation_message(span, message)
            if request_params:
                AugmentedLLM.annotate_span_with_request_params(span, request_params)
=======
        tracer = get_tracer(self.context)
        with tracer.start_as_current_span(
            f"{self.__class__.__name__}.{self.name}.generate"
        ) as span:
            if self.context.tracing_enabled:
                span.set_attribute(GEN_AI_AGENT_NAME, self.agent.name)
                self._annotate_span_for_generation_message(span, message)
                if request_params:
                    AugmentedLLM.annotate_span_with_request_params(span, request_params)
>>>>>>> f2e5e8d5

            # First, we fan-out
            responses = await self.fan_out.generate(
                message=message,
                request_params=request_params,
            )

<<<<<<< HEAD
            for agent_name, fan_out_responses in responses.items():
                res_attributes = {}
                for i, res in enumerate(fan_out_responses):
                    try:
                        res_dict = res if isinstance(res, dict) else res.model_dump()
                        res_attributes.update(
                            serialize_attributes(res_dict, f"response.{i}")
                        )
                    except Exception:
                        # Just no-op, best-effort tracing
                        continue
                span.add_event(f"fan_out.{agent_name}.responses", res_attributes)
=======
            if self.context.tracing_enabled:
                for agent_name, fan_out_responses in responses.items():
                    res_attributes = {}
                    for i, res in enumerate(fan_out_responses):
                        try:
                            res_dict = (
                                res if isinstance(res, dict) else res.model_dump()
                            )
                            res_attributes.update(
                                serialize_attributes(res_dict, f"response.{i}")
                            )
                        # pylint: disable=broad-exception-caught
                        except Exception:
                            # Just no-op, best-effort tracing
                            continue
                    span.add_event(f"fan_out.{agent_name}.responses", res_attributes)
>>>>>>> f2e5e8d5

            # Then, we fan-in
            if self.fan_in_fn:
                result = await self.fan_in_fn(responses)
            else:
                result = await self.fan_in.generate(
                    messages=responses,
                    request_params=request_params,
                )

<<<<<<< HEAD
            try:
                if isinstance(result, list):
                    for i, res in enumerate(result):
                        res_dict = res if isinstance(res, dict) else res.model_dump()
                        record_attributes(span, res_dict, f"response.{i}")
                else:
                    res_dict = (
                        result if isinstance(result, dict) else result.model_dump()
                    )
                    record_attributes(span, res_dict, "response")
            except Exception:
                # Just no-op, best-effort tracing
                pass
=======
            if self.context.tracing_enabled:
                try:
                    if isinstance(result, list):
                        for i, res in enumerate(result):
                            res_dict = (
                                res if isinstance(res, dict) else res.model_dump()
                            )
                            record_attributes(span, res_dict, f"response.{i}")
                    else:
                        res_dict = (
                            result if isinstance(result, dict) else result.model_dump()
                        )
                        record_attributes(span, res_dict, "response")
                # pylint: disable=broad-exception-caught
                except Exception:
                    # Just no-op, best-effort tracing
                    pass
>>>>>>> f2e5e8d5

            return result

    async def generate_str(
        self,
        message: str | MessageParamT | List[MessageParamT],
        request_params: RequestParams | None = None,
    ) -> str:
        """Request an LLM generation and return the string representation of the result"""
<<<<<<< HEAD
        tracer = self.context.tracer or trace.get_tracer("mcp-agent")
        with tracer.start_as_current_span(
            f"{self.__class__.__name__}.{self.name}.generate_str"
        ) as span:
            span.set_attribute(GEN_AI_AGENT_NAME, self.agent.name)
            self._annotate_span_for_generation_message(span, message)
            if request_params:
                AugmentedLLM.annotate_span_with_request_params(span, request_params)
=======
        tracer = get_tracer(self.context)
        with tracer.start_as_current_span(
            f"{self.__class__.__name__}.{self.name}.generate_str"
        ) as span:
            if self.context.tracing_enabled:
                span.set_attribute(GEN_AI_AGENT_NAME, self.agent.name)
                self._annotate_span_for_generation_message(span, message)
                if request_params:
                    AugmentedLLM.annotate_span_with_request_params(span, request_params)
>>>>>>> f2e5e8d5

            # First, we fan-out
            responses = await self.fan_out.generate(
                message=message,
                request_params=request_params,
            )

<<<<<<< HEAD
            for agent_name, fan_out_responses in responses.items():
                res_attributes = {}
                for i, res in enumerate(fan_out_responses):
                    try:
                        res_dict = res if isinstance(res, dict) else res.model_dump()
                        res_attributes.update(
                            serialize_attributes(res_dict, f"response.{i}")
                        )
                    except Exception:
                        # Just no-op, best-effort tracing
                        continue
                span.add_event(f"fan_out.{agent_name}.responses", res_attributes)
=======
            if self.context.tracing_enabled:
                for agent_name, fan_out_responses in responses.items():
                    res_attributes = {}
                    for i, res in enumerate(fan_out_responses):
                        try:
                            res_dict = (
                                res if isinstance(res, dict) else res.model_dump()
                            )
                            res_attributes.update(
                                serialize_attributes(res_dict, f"response.{i}")
                            )
                        # pylint: disable=broad-exception-caught
                        except Exception:
                            # Just no-op, best-effort tracing
                            continue
                    span.add_event(f"fan_out.{agent_name}.responses", res_attributes)
>>>>>>> f2e5e8d5

            # Then, we fan-in
            if self.fan_in_fn:
                result = str(await self.fan_in_fn(responses))
            else:
                result = await self.fan_in.generate_str(
                    messages=responses,
                    request_params=request_params,
                )
            span.set_attribute("response", result)
            return result

    async def generate_structured(
        self,
        message: str | MessageParamT | List[MessageParamT],
        response_model: Type[ModelT],
        request_params: RequestParams | None = None,
    ) -> ModelT:
        """Request a structured LLM generation and return the result as a Pydantic model."""
<<<<<<< HEAD
        tracer = self.context.tracer or trace.get_tracer("mcp-agent")
        with tracer.start_as_current_span(
            f"{self.__class__.__name__}.{self.name}.generate_structured"
        ) as span:
            self._annotate_span_for_generation_message(span, message)
            span.set_attribute(
                "response_model",
                f"{response_model.__module__}.{response_model.__name__}",
            )
            if request_params:
                AugmentedLLM.annotate_span_with_request_params(span, request_params)
=======
        tracer = get_tracer(self.context)
        with tracer.start_as_current_span(
            f"{self.__class__.__name__}.{self.name}.generate_structured"
        ) as span:
            if self.context.tracing_enabled:
                self._annotate_span_for_generation_message(span, message)
                span.set_attribute(
                    "response_model",
                    f"{response_model.__module__}.{response_model.__name__}",
                )
                if request_params:
                    AugmentedLLM.annotate_span_with_request_params(span, request_params)
>>>>>>> f2e5e8d5

            # First, we fan-out
            responses = await self.fan_out.generate(
                message=message,
                request_params=request_params,
            )

<<<<<<< HEAD
            for agent_name, fan_out_responses in responses.items():
                res_attributes = {}
                for i, res in enumerate(fan_out_responses):
                    try:
                        res_dict = res if isinstance(res, dict) else res.model_dump()
                        res_attributes.update(
                            serialize_attributes(res_dict, f"response.{i}")
                        )
                    except Exception:
                        # Just no-op, best-effort tracing
                        continue
                span.add_event(f"fan_out.{agent_name}.responses", res_attributes)
=======
            if self.context.tracing_enabled:
                for agent_name, fan_out_responses in responses.items():
                    res_attributes = {}
                    for i, res in enumerate(fan_out_responses):
                        try:
                            res_dict = (
                                res if isinstance(res, dict) else res.model_dump()
                            )
                            res_attributes.update(
                                serialize_attributes(res_dict, f"response.{i}")
                            )
                        # pylint: disable=broad-exception-caught
                        except Exception:
                            # Just no-op, best-effort tracing
                            continue
                    span.add_event(f"fan_out.{agent_name}.responses", res_attributes)
>>>>>>> f2e5e8d5

            # Then, we fan-in
            if self.fan_in_fn:
                result = await self.fan_in_fn(responses)
            else:
                result = await self.fan_in.generate_structured(
                    messages=responses,
                    response_model=response_model,
                    request_params=request_params,
                )

<<<<<<< HEAD
            try:
                span.set_attribute(
                    "structured_response_json",
                    json.dumps(result, default=str, indent=2)[
                        :1000
                    ],  # truncate to avoid massive strings
                )
            except Exception:
                pass  # Just no-op, best-effort tracing
=======
            if self.context.tracing_enabled:
                try:
                    span.set_attribute(
                        "structured_response_json", result.model_dump_json()
                    )
                # pylint: disable=broad-exception-caught
                except Exception:
                    pass  # Just no-op, best-effort tracing
>>>>>>> f2e5e8d5

            return result<|MERGE_RESOLUTION|>--- conflicted
+++ resolved
@@ -5,15 +5,11 @@
 
 from mcp_agent.agents.agent import Agent
 from mcp_agent.tracing.semconv import GEN_AI_AGENT_NAME
-<<<<<<< HEAD
-from mcp_agent.tracing.telemetry import record_attributes, serialize_attributes
-=======
 from mcp_agent.tracing.telemetry import (
     get_tracer,
     record_attributes,
     serialize_attributes,
 )
->>>>>>> f2e5e8d5
 from mcp_agent.workflows.llm.augmented_llm import (
     AugmentedLLM,
     MessageParamT,
@@ -110,16 +106,6 @@
         message: str | MessageParamT | List[MessageParamT],
         request_params: RequestParams | None = None,
     ) -> List[MessageT] | Any:
-<<<<<<< HEAD
-        tracer = self.context.tracer or trace.get_tracer("mcp-agent")
-        with tracer.start_as_current_span(
-            f"{self.__class__.__name__}.{self.name}.generate"
-        ) as span:
-            span.set_attribute(GEN_AI_AGENT_NAME, self.agent.name)
-            self._annotate_span_for_generation_message(span, message)
-            if request_params:
-                AugmentedLLM.annotate_span_with_request_params(span, request_params)
-=======
         tracer = get_tracer(self.context)
         with tracer.start_as_current_span(
             f"{self.__class__.__name__}.{self.name}.generate"
@@ -129,7 +115,6 @@
                 self._annotate_span_for_generation_message(span, message)
                 if request_params:
                     AugmentedLLM.annotate_span_with_request_params(span, request_params)
->>>>>>> f2e5e8d5
 
             # First, we fan-out
             responses = await self.fan_out.generate(
@@ -137,20 +122,6 @@
                 request_params=request_params,
             )
 
-<<<<<<< HEAD
-            for agent_name, fan_out_responses in responses.items():
-                res_attributes = {}
-                for i, res in enumerate(fan_out_responses):
-                    try:
-                        res_dict = res if isinstance(res, dict) else res.model_dump()
-                        res_attributes.update(
-                            serialize_attributes(res_dict, f"response.{i}")
-                        )
-                    except Exception:
-                        # Just no-op, best-effort tracing
-                        continue
-                span.add_event(f"fan_out.{agent_name}.responses", res_attributes)
-=======
             if self.context.tracing_enabled:
                 for agent_name, fan_out_responses in responses.items():
                     res_attributes = {}
@@ -167,7 +138,6 @@
                             # Just no-op, best-effort tracing
                             continue
                     span.add_event(f"fan_out.{agent_name}.responses", res_attributes)
->>>>>>> f2e5e8d5
 
             # Then, we fan-in
             if self.fan_in_fn:
@@ -178,21 +148,6 @@
                     request_params=request_params,
                 )
 
-<<<<<<< HEAD
-            try:
-                if isinstance(result, list):
-                    for i, res in enumerate(result):
-                        res_dict = res if isinstance(res, dict) else res.model_dump()
-                        record_attributes(span, res_dict, f"response.{i}")
-                else:
-                    res_dict = (
-                        result if isinstance(result, dict) else result.model_dump()
-                    )
-                    record_attributes(span, res_dict, "response")
-            except Exception:
-                # Just no-op, best-effort tracing
-                pass
-=======
             if self.context.tracing_enabled:
                 try:
                     if isinstance(result, list):
@@ -210,7 +165,6 @@
                 except Exception:
                     # Just no-op, best-effort tracing
                     pass
->>>>>>> f2e5e8d5
 
             return result
 
@@ -220,16 +174,6 @@
         request_params: RequestParams | None = None,
     ) -> str:
         """Request an LLM generation and return the string representation of the result"""
-<<<<<<< HEAD
-        tracer = self.context.tracer or trace.get_tracer("mcp-agent")
-        with tracer.start_as_current_span(
-            f"{self.__class__.__name__}.{self.name}.generate_str"
-        ) as span:
-            span.set_attribute(GEN_AI_AGENT_NAME, self.agent.name)
-            self._annotate_span_for_generation_message(span, message)
-            if request_params:
-                AugmentedLLM.annotate_span_with_request_params(span, request_params)
-=======
         tracer = get_tracer(self.context)
         with tracer.start_as_current_span(
             f"{self.__class__.__name__}.{self.name}.generate_str"
@@ -239,7 +183,6 @@
                 self._annotate_span_for_generation_message(span, message)
                 if request_params:
                     AugmentedLLM.annotate_span_with_request_params(span, request_params)
->>>>>>> f2e5e8d5
 
             # First, we fan-out
             responses = await self.fan_out.generate(
@@ -247,20 +190,6 @@
                 request_params=request_params,
             )
 
-<<<<<<< HEAD
-            for agent_name, fan_out_responses in responses.items():
-                res_attributes = {}
-                for i, res in enumerate(fan_out_responses):
-                    try:
-                        res_dict = res if isinstance(res, dict) else res.model_dump()
-                        res_attributes.update(
-                            serialize_attributes(res_dict, f"response.{i}")
-                        )
-                    except Exception:
-                        # Just no-op, best-effort tracing
-                        continue
-                span.add_event(f"fan_out.{agent_name}.responses", res_attributes)
-=======
             if self.context.tracing_enabled:
                 for agent_name, fan_out_responses in responses.items():
                     res_attributes = {}
@@ -277,7 +206,6 @@
                             # Just no-op, best-effort tracing
                             continue
                     span.add_event(f"fan_out.{agent_name}.responses", res_attributes)
->>>>>>> f2e5e8d5
 
             # Then, we fan-in
             if self.fan_in_fn:
@@ -297,19 +225,6 @@
         request_params: RequestParams | None = None,
     ) -> ModelT:
         """Request a structured LLM generation and return the result as a Pydantic model."""
-<<<<<<< HEAD
-        tracer = self.context.tracer or trace.get_tracer("mcp-agent")
-        with tracer.start_as_current_span(
-            f"{self.__class__.__name__}.{self.name}.generate_structured"
-        ) as span:
-            self._annotate_span_for_generation_message(span, message)
-            span.set_attribute(
-                "response_model",
-                f"{response_model.__module__}.{response_model.__name__}",
-            )
-            if request_params:
-                AugmentedLLM.annotate_span_with_request_params(span, request_params)
-=======
         tracer = get_tracer(self.context)
         with tracer.start_as_current_span(
             f"{self.__class__.__name__}.{self.name}.generate_structured"
@@ -322,7 +237,6 @@
                 )
                 if request_params:
                     AugmentedLLM.annotate_span_with_request_params(span, request_params)
->>>>>>> f2e5e8d5
 
             # First, we fan-out
             responses = await self.fan_out.generate(
@@ -330,20 +244,6 @@
                 request_params=request_params,
             )
 
-<<<<<<< HEAD
-            for agent_name, fan_out_responses in responses.items():
-                res_attributes = {}
-                for i, res in enumerate(fan_out_responses):
-                    try:
-                        res_dict = res if isinstance(res, dict) else res.model_dump()
-                        res_attributes.update(
-                            serialize_attributes(res_dict, f"response.{i}")
-                        )
-                    except Exception:
-                        # Just no-op, best-effort tracing
-                        continue
-                span.add_event(f"fan_out.{agent_name}.responses", res_attributes)
-=======
             if self.context.tracing_enabled:
                 for agent_name, fan_out_responses in responses.items():
                     res_attributes = {}
@@ -360,7 +260,6 @@
                             # Just no-op, best-effort tracing
                             continue
                     span.add_event(f"fan_out.{agent_name}.responses", res_attributes)
->>>>>>> f2e5e8d5
 
             # Then, we fan-in
             if self.fan_in_fn:
@@ -372,17 +271,6 @@
                     request_params=request_params,
                 )
 
-<<<<<<< HEAD
-            try:
-                span.set_attribute(
-                    "structured_response_json",
-                    json.dumps(result, default=str, indent=2)[
-                        :1000
-                    ],  # truncate to avoid massive strings
-                )
-            except Exception:
-                pass  # Just no-op, best-effort tracing
-=======
             if self.context.tracing_enabled:
                 try:
                     span.set_attribute(
@@ -391,6 +279,5 @@
                 # pylint: disable=broad-exception-caught
                 except Exception:
                     pass  # Just no-op, best-effort tracing
->>>>>>> f2e5e8d5
 
             return result