import functools
from types import MethodType
from typing import Any, Dict, Optional, Type, TypeVar, Callable, TYPE_CHECKING
from datetime import timedelta
import asyncio
import sys
from contextlib import asynccontextmanager
from opentelemetry import trace

from mcp import ServerSession
from mcp_agent.core.context import Context, initialize_context, cleanup_context
from mcp_agent.config import Settings, get_settings
from mcp_agent.executor.signal_registry import SignalRegistry
from mcp_agent.logging.event_progress import ProgressAction
from mcp_agent.logging.logger import get_logger
from mcp_agent.executor.decorator_registry import (
    DecoratorRegistry,
    register_asyncio_decorators,
    register_temporal_decorators,
)
from mcp_agent.executor.task_registry import ActivityRegistry
from mcp_agent.executor.workflow_signal import SignalWaitCallback
from mcp_agent.executor.workflow_task import GlobalWorkflowTaskRegistry
from mcp_agent.human_input.types import HumanInputCallback
from mcp_agent.tracing.telemetry import get_tracer
from mcp_agent.utils.common import unwrap
from mcp_agent.workflows.llm.llm_selector import ModelSelector

if TYPE_CHECKING:
    from mcp_agent.executor.workflow import Workflow

R = TypeVar("R")


class MCPApp:
    """
    Main application class that manages global state and can host workflows.

    Example usage:
        app = MCPApp()

        @app.workflow
        class MyWorkflow(Workflow[str]):
            @app.task
            async def my_task(self):
                pass

            async def run(self):
                await self.my_task()

        async with app.run() as running_app:
            workflow = MyWorkflow()
            result = await workflow.execute()
    """

    def __init__(
        self,
        name: str = "mcp_application",
        description: str | None = None,
        settings: Optional[Settings] | str = None,
        human_input_callback: Optional[HumanInputCallback] = None,
        signal_notification: Optional[SignalWaitCallback] = None,
        upstream_session: Optional["ServerSession"] = None,
        model_selector: ModelSelector = None,
    ):
        """
        Initialize the application with a name and optional settings.
        Args:
            name: Name of the application
            description: Description of the application. If you expose the MCPApp as an MCP server,
                provide a detailed description, since it will be used as the server's description.
            settings: Application configuration - If unspecified, the settings are loaded from mcp_agent.config.yaml.
                If this is a string, it is treated as the path to the config file to load.
            human_input_callback: Callback for handling human input
            signal_notification: Callback for getting notified on workflow signals/events.
            upstream_session: Upstream session if the MCPApp is running as a server to an MCP client.
            initialize_model_selector: Initializes the built-in ModelSelector to help with model selection. Defaults to False.
        """
        self.name = name
        self.description = description or "MCP Agent Application"

        # We use these to initialize the context in initialize()
        if settings is None:
            self._config = get_settings()
        elif isinstance(settings, str):
            self._config = get_settings(config_path=settings)
        else:
            self._config = settings

        # We initialize the task and decorator registries at construction time
        # (prior to initializing the context) to ensure that they are available
        # for any decorators that are applied to the workflow or task methods.
        self._task_registry = ActivityRegistry()
        self._decorator_registry = DecoratorRegistry()
        self._signal_registry = SignalRegistry()
        register_asyncio_decorators(self._decorator_registry)
        register_temporal_decorators(self._decorator_registry)
        self._registered_global_workflow_tasks = set()

        self._human_input_callback = human_input_callback
        self._signal_notification = signal_notification
        self._upstream_session = upstream_session
        self._model_selector = model_selector

        self._workflows: Dict[str, Type["Workflow"]] = {}  # id to workflow class

        self._logger = None
        self._context: Optional[Context] = None
        self._initialized = False

        try:
            # Set event loop policy for Windows
            if sys.platform == "win32":
                import asyncio

                asyncio.set_event_loop_policy(asyncio.WindowsProactorEventLoopPolicy())
        finally:
            pass

    @property
    def context(self) -> Context:
        if self._context is None:
            raise RuntimeError(
                "MCPApp not initialized, please call initialize() first, or use async with app.run()."
            )
        return self._context

    @property
    def config(self):
        return self._config

    @property
    def server_registry(self):
        return self._context.server_registry

    @property
    def executor(self):
        return self._context.executor

    @property
    def engine(self):
        return self.executor.execution_engine

    @property
    def upstream_session(self):
        return self._context.upstream_session

    @upstream_session.setter
    def upstream_session(self, value):
        self._context.upstream_session = value

    @property
    def workflows(self):
        return self._workflows

    @property
    def tasks(self):
        return self.context.task_registry.list_activities()

    @property
    def session_id(self):
        return self.context.session_id

    @property
    def logger(self):
        if self._logger is None:
            session_id = self._context.session_id if self._context else None
            self._logger = get_logger(f"mcp_agent.{self.name}", session_id=session_id)
        return self._logger

    async def initialize(self):
        """Initialize the application."""
        if self._initialized:
            return

        # Pass the session ID to initialize_context
        self._context = await initialize_context(
            config=self.config,
            task_registry=self._task_registry,
            decorator_registry=self._decorator_registry,
            signal_registry=self._signal_registry,
            store_globally=True,
        )

        # Set the properties that were passed in the constructor
        self._context.human_input_handler = self._human_input_callback
        self._context.signal_notification = self._signal_notification
        self._context.upstream_session = self._upstream_session
        self._context.model_selector = self._model_selector

        # Store a reference to this app instance in the context for easier access
        self._context.app = self

        self._register_global_workflow_tasks()

        self._initialized = True
        self.logger.info(
            "MCPApp initialized",
            data={
                "progress_action": "Running",
                "target": self.name,
                "agent_name": "mcp_application_loop",
                "session_id": self.session_id,
            },
        )

    async def cleanup(self):
        """Cleanup application resources."""
        if not self._initialized:
            return

        # Updatre progress display before logging is shut down
        self.logger.info(
            "MCPApp cleanup",
            data={
                "progress_action": ProgressAction.FINISHED,
                "target": self.name or "mcp_app",
                "agent_name": "mcp_application_loop",
            },
        )

        try:
            await cleanup_context()
        except asyncio.CancelledError:
            self.logger.debug("Cleanup cancelled during shutdown")

        self._context = None
        self._initialized = False

    @asynccontextmanager
    async def run(self):
        """
        Run the application. Use as context manager.

        Example:
            async with app.run() as running_app:
                # App is initialized here
                pass
        """
        await self.initialize()

<<<<<<< HEAD
        tracer = self.context.tracer or trace.get_tracer("mcp-agent")
=======
        tracer = get_tracer(self.context)
>>>>>>> f2e5e8d5
        with tracer.start_as_current_span(self.name):
            try:
                yield self
            finally:
                await self.cleanup()

    def workflow(
        self, cls: Type, *args, workflow_id: str | None = None, **kwargs
    ) -> Type:
        """
        Decorator for a workflow class. By default it's a no-op,
        but different executors can use this to customize behavior
        for workflow registration.

        Example:
            If Temporal is available & we use a TemporalExecutor,
            this decorator will wrap with temporal_workflow.defn.
        """
        cls._app = self

        workflow_id = workflow_id or cls.__name__

        # Apply the engine-specific decorator if available
        engine_type = self.config.execution_engine
        workflow_defn_decorator = self._decorator_registry.get_workflow_defn_decorator(
            engine_type
        )

        if workflow_defn_decorator:
            # TODO: jerron (MAC) - Setting sandboxed=False is a workaround to silence temporal's RestrictedWorkflowAccessError.
            # Can we make this work without having to run outside sandbox environment?
            # This is not ideal as it could lead to non-deterministic behavior.
            decorated_cls = workflow_defn_decorator(
                cls, sandboxed=False, *args, **kwargs
            )
            self._workflows[workflow_id] = decorated_cls
            return decorated_cls
        else:
            self._workflows[workflow_id] = cls
            return cls

    def workflow_signal(
        self, fn: Callable[..., R] | None = None, *, name: str | None = None
    ) -> Callable[..., R]:
        """
        Decorator for a workflow's signal handler.
        Different executors can use this to customize behavior for workflow signal handling.

        Args:
            fn: The function to decorate (optional, for use with direct application)
            name: Optional custom name for the signal. If not provided, uses the function name.

        Example:
            If Temporal is in use, this gets converted to @workflow.signal.
        """

        def decorator(func):
            # Determine the signal name to use
            signal_name = name or func.__name__

            # Get the engine-specific signal decorator
            engine_type = self.config.execution_engine
            signal_decorator = self._decorator_registry.get_workflow_signal_decorator(
                engine_type
            )

            # Apply the engine-specific decorator if available
            # Important: We need to correctly pass the name parameter to the Temporal decorator
            if signal_decorator:
                # For Temporal, ensure we're passing name as a keyword argument
                decorated_fn = signal_decorator(name=signal_name)(func)
            else:
                decorated_fn = func

            @functools.wraps(decorated_fn)
            async def wrapper(*args, **kwargs):
                signal_handler_args = args[1:]
                return decorated_fn(*signal_handler_args, **kwargs)

            # Register with the signal registry using the custom name
            self._signal_registry.register(
                signal_name, wrapper, state={"completed": False, "value": None}
            )

            return wrapper

        # Handle both @app.workflow_signal and @app.workflow_signal(name="custom_name")
        if fn is None:
            return decorator
        return decorator(fn)

    def workflow_run(self, fn: Callable[..., R], **kwargs) -> Callable[..., R]:
        """
        Decorator for a workflow's main 'run' method.
        Different executors can use this to customize behavior for workflow execution.

        Example:
            If Temporal is in use, this gets converted to @workflow.run.
        """
        # Apply the engine-specific decorator if available
        engine_type = self.config.execution_engine
        run_decorator = self._decorator_registry.get_workflow_run_decorator(engine_type)
        decorated_fn = run_decorator(fn, **kwargs) if run_decorator else fn

        @functools.wraps(fn)
        async def wrapper(*args, **kwargs):
            if not args:
                return await decorated_fn(*args, **kwargs)

            # Get the workflow class instance from the first argument
            instance = args[0]

            # Ensure initialization happens
            await instance.initialize()

            workflow_cls = instance.__class__
            method_name = fn.__name__

            # See if we need to store the decorated method on the class
            # (we only need to do this once per class)
            if run_decorator and not hasattr(workflow_cls, f"_decorated_{method_name}"):
                setattr(workflow_cls, f"_decorated_{method_name}", decorated_fn)

            # Use the decorated method if available on the class
            class_decorated = getattr(workflow_cls, f"_decorated_{method_name}", None)
            if class_decorated:
                return await class_decorated(*args, **kwargs)

            # Fall back to the original function
            return await fn(*args, **kwargs)

        return wrapper

    def workflow_task(
        self,
        name: str | None = None,
        schedule_to_close_timeout: timedelta | None = None,
        retry_policy: Dict[str, Any] | None = None,
        **meta_kwargs,
    ) -> Callable[[Callable[..., R]], Callable[..., R]]:
        """
        Decorator to mark a function as a workflow task,
        automatically registering it in the global activity registry.

        Args:
            name: Optional custom name for the activity
            schedule_to_close_timeout: Maximum time the task can take to complete
            retry_policy: Retry policy configuration
            **kwargs: Additional metadata passed to the activity registration

        Returns:
            Decorated function that preserves async and typing information

        Raises:
            TypeError: If the decorated function is not async
            ValueError: If the retry policy or timeout is invalid
        """

        def decorator(target: Callable[..., R]) -> Callable[..., R]:
            func = unwrap(target)  # underlying function

            if not asyncio.iscoroutinefunction(func):
                raise TypeError(f"{func.__qualname__} must be async")

            activity_name = name or f"{func.__module__}.{func.__qualname__}"
            metadata = {
                "activity_name": activity_name,
                "schedule_to_close_timeout": schedule_to_close_timeout
                or timedelta(minutes=10),
                "retry_policy": retry_policy or {},
                **meta_kwargs,
            }

            # bookkeeping that survives partial/bound wrappers
            func.is_workflow_task = True
            func.execution_metadata = metadata

            task_defn = self._decorator_registry.get_workflow_task_decorator(
                self.config.execution_engine
            )

            if task_defn:
                if isinstance(target, MethodType):
                    self_ref = target.__self__

                    @functools.wraps(func)
                    async def _bound_adapter(*a, **k):
                        return await func(self_ref, *a, **k)

                    _bound_adapter.__annotations__ = func.__annotations__.copy()
                    task_callable = task_defn(_bound_adapter, name=activity_name)
                else:
                    task_callable = task_defn(func, name=activity_name)
            else:
                task_callable = target  # asyncio backend

            # ---- register *after* decorating --------------------------------
            self._task_registry.register(activity_name, task_callable, metadata)

            # Return the callable we created rather than re-decorating
            return task_callable

        return decorator

    def is_workflow_task(self, func: Callable[..., Any]) -> bool:
        """
        Check if a function is marked as a workflow task.
        This gets set for functions that are decorated with @workflow_task."""
        return bool(getattr(func, "is_workflow_task", False))

    def _register_global_workflow_tasks(self):
        """Register all statically defined workflow tasks with this app instance."""
        registry = GlobalWorkflowTaskRegistry()

        self.logger.debug(
            "Registering global workflow tasks with application instance."
        )

        for target, metadata in registry.get_all_tasks():
            func = unwrap(target)  # underlying function
            activity_name = metadata["activity_name"]

            self.logger.debug(f"Registering global workflow task: {activity_name}")

            # Skip if already registered in this app instance
            if activity_name in self._registered_global_workflow_tasks:
                self.logger.debug(
                    f"Global workflow task {activity_name} already registered, skipping."
                )
                continue

            # Skip if already registered in the app's task registry
            if activity_name in self._task_registry.list_activities():
                self.logger.debug(
                    f"Global workflow task {activity_name} already registered in task registry, skipping."
                )
                self._registered_global_workflow_tasks.add(activity_name)
                continue

            # Apply the engine-specific decorator if available
            task_defn = self._decorator_registry.get_workflow_task_decorator(
                self.config.execution_engine
            )

            if task_defn:  # Engine-specific decorator available
                if isinstance(target, MethodType):
                    self_ref = target.__self__

                    @functools.wraps(func)
                    async def _bound_adapter(*a, **k):
                        return await func(self_ref, *a, **k)

                    _bound_adapter.__annotations__ = func.__annotations__.copy()
                    task_callable = task_defn(_bound_adapter, name=activity_name)
                else:
                    task_callable = task_defn(func, name=activity_name)
            else:
                task_callable = target  # asyncio backend

            # Register with the task registry
            self._task_registry.register(activity_name, task_callable, metadata)

            # Mark as registered in this app instance
            self._registered_global_workflow_tasks.add(activity_name)<|MERGE_RESOLUTION|>--- conflicted
+++ resolved
@@ -239,11 +239,7 @@
         """
         await self.initialize()
 
-<<<<<<< HEAD
-        tracer = self.context.tracer or trace.get_tracer("mcp-agent")
-=======
         tracer = get_tracer(self.context)
->>>>>>> f2e5e8d5
         with tracer.start_as_current_span(self.name):
             try:
                 yield self
